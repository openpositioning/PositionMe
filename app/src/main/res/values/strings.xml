--- conflicted
+++ resolved
@@ -112,10 +112,7 @@
     <string name="color">Color</string>
     <string name="gnssSwitch">🛰 Show GNSS </string>
     <string name="wifiSwitch">🛰 Show WiFi </string>
-<<<<<<< HEAD
-=======
     <string name="pdrSwitch">🛰 Show PDR</string>
->>>>>>> a3fd9e93
     <string name="floor_down_button">Floor Down button</string>
     <string name="floor_up_button">Floor Up button</string>
     <string name="choose_map">Choose Map</string>
