<?xml version="1.0" encoding="utf-8"?>
<androidx.constraintlayout.widget.ConstraintLayout xmlns:android="http://schemas.android.com/apk/res/android"
    xmlns:app="http://schemas.android.com/apk/res-auto"
    xmlns:tools="http://schemas.android.com/tools"
    android:layout_width="match_parent"
    android:layout_height="wrap_content">

    <androidx.cardview.widget.CardView
        android:layout_width="match_parent"
        android:layout_height="wrap_content"
        android:layout_marginStart="8dp"
        android:layout_marginTop="15dp"
        android:layout_marginEnd="8dp"
        android:layout_marginBottom="5dp"
        app:cardBackgroundColor="@color/pastelBlue"
        app:cardCornerRadius="20dp"
        app:cardElevation="8dp"
        app:layout_constraintBottom_toBottomOf="parent"
        app:layout_constraintEnd_toEndOf="parent"
        app:layout_constraintStart_toStartOf="parent"
        app:layout_constraintTop_toTopOf="parent">

        <androidx.constraintlayout.widget.ConstraintLayout
            android:layout_width="match_parent"
            android:layout_height="match_parent">

            <TextView
<<<<<<< HEAD
                android:id="@+id/downloadIdItem"
                android:layout_width="100dp"
                android:layout_height="100dp"
                android:layout_marginStart="8dp"
=======
                android:id="@+id/trajectoryIdItem"
                android:layout_width="31dp"
                android:layout_height="75dp"
                android:layout_marginStart="12dp"
>>>>>>> c1fe2eda
                android:gravity="center"
                android:text="999"
                android:textColor="@color/lightLogoBlue"
                android:textSize="21sp"
                android:textStyle="bold"
                app:layout_constraintBottom_toBottomOf="parent"
                app:layout_constraintStart_toStartOf="parent"
                app:layout_constraintTop_toTopOf="parent"
                app:layout_constraintVertical_bias="0.47" />

            <TextView
                android:id="@+id/downloadDateItem"
                android:layout_width="wrap_content"
                android:layout_height="wrap_content"
                android:layout_marginStart="8dp"
                android:layout_marginEnd="8dp"
                android:text="1998-05-19 05:28:42"
                android:textColor="@color/LightYellow"
                android:textSize="15sp"
                android:textStyle="bold"
                app:layout_constraintBottom_toBottomOf="parent"
                app:layout_constraintEnd_toStartOf="@+id/downloadTrajectoryButton"
<<<<<<< HEAD
                app:layout_constraintStart_toEndOf="@id/downloadIdItem"
                app:layout_constraintTop_toTopOf="parent" />
=======
                app:layout_constraintHorizontal_bias="0.0"
                app:layout_constraintStart_toEndOf="@id/trajectoryIdItem"
                app:layout_constraintTop_toTopOf="parent"
                app:layout_constraintVertical_bias="0.492" />
>>>>>>> c1fe2eda

            <ImageButton
                android:id="@+id/downloadTrajectoryButton"
                android:layout_width="75dp"
                android:layout_height="75dp"
                android:layout_marginTop="8dp"
                android:layout_marginEnd="8dp"
                android:layout_marginBottom="8dp"
                android:background="@drawable/rounded_corner_lightblue"
                android:contentDescription="@string/download"
                android:foreground="?attr/selectableItemBackgroundBorderless"
                android:scaleType="fitXY"
                app:layout_constraintBottom_toBottomOf="parent"
                app:layout_constraintEnd_toEndOf="parent"
                app:layout_constraintTop_toTopOf="parent"
                app:srcCompat="@drawable/ic_baseline_download_24" />

            <ImageButton
                android:id="@+id/replayTrajectoryButton"
                android:layout_width="75dp"
                android:layout_height="75dp"
                android:layout_marginTop="8dp"
                android:layout_marginEnd="8dp"
                android:layout_marginBottom="8dp"
                android:background="@drawable/rounded_corner"
                android:contentDescription="Replay Trajectory"
                android:foreground="?attr/selectableItemBackgroundBorderless"
                android:scaleType="fitXY"
                app:layout_constraintBottom_toBottomOf="parent"
                app:layout_constraintEnd_toStartOf="@+id/downloadTrajectoryButton"
                app:layout_constraintTop_toTopOf="parent"
                app:layout_constraintVertical_bias="0.0"
                app:srcCompat="@drawable/ic_baseline_play_arrow_24" />


        </androidx.constraintlayout.widget.ConstraintLayout>
    </androidx.cardview.widget.CardView>
</androidx.constraintlayout.widget.ConstraintLayout><|MERGE_RESOLUTION|>--- conflicted
+++ resolved
@@ -25,17 +25,10 @@
             android:layout_height="match_parent">
 
             <TextView
-<<<<<<< HEAD
-                android:id="@+id/downloadIdItem"
-                android:layout_width="100dp"
-                android:layout_height="100dp"
-                android:layout_marginStart="8dp"
-=======
                 android:id="@+id/trajectoryIdItem"
                 android:layout_width="31dp"
                 android:layout_height="75dp"
                 android:layout_marginStart="12dp"
->>>>>>> c1fe2eda
                 android:gravity="center"
                 android:text="999"
                 android:textColor="@color/lightLogoBlue"
@@ -47,7 +40,7 @@
                 app:layout_constraintVertical_bias="0.47" />
 
             <TextView
-                android:id="@+id/downloadDateItem"
+                android:id="@+id/trajectoryDateItem"
                 android:layout_width="wrap_content"
                 android:layout_height="wrap_content"
                 android:layout_marginStart="8dp"
@@ -58,15 +51,10 @@
                 android:textStyle="bold"
                 app:layout_constraintBottom_toBottomOf="parent"
                 app:layout_constraintEnd_toStartOf="@+id/downloadTrajectoryButton"
-<<<<<<< HEAD
-                app:layout_constraintStart_toEndOf="@id/downloadIdItem"
-                app:layout_constraintTop_toTopOf="parent" />
-=======
                 app:layout_constraintHorizontal_bias="0.0"
                 app:layout_constraintStart_toEndOf="@id/trajectoryIdItem"
                 app:layout_constraintTop_toTopOf="parent"
                 app:layout_constraintVertical_bias="0.492" />
->>>>>>> c1fe2eda
 
             <ImageButton
                 android:id="@+id/downloadTrajectoryButton"
