package com.openpositioning.PositionMe;

<<<<<<< HEAD
import java.util.Map;
import java.util.HashMap;
import java.util.Iterator;
import java.io.BufferedReader;
import java.io.FileReader;
import org.json.JSONObject;

import android.os.Environment;

=======
>>>>>>> 2a751305

import java.io.FileInputStream;
import java.io.OutputStream;
import android.content.Context;
import android.content.SharedPreferences;
import android.net.ConnectivityManager;
import android.net.NetworkInfo;
import android.os.Handler;
import android.os.Looper;
<<<<<<< HEAD

=======
import android.util.Log;
>>>>>>> 2a751305
import android.widget.Toast;

import androidx.preference.PreferenceManager;

import com.google.protobuf.util.JsonFormat;
import com.openpositioning.PositionMe.fragments.FilesFragment;
import com.openpositioning.PositionMe.sensors.Observable;
import com.openpositioning.PositionMe.sensors.Observer;

import java.io.ByteArrayOutputStream;
import java.io.File;
import java.io.FileOutputStream;
import java.io.FileWriter;
import java.io.IOException;
import java.io.InputStream;
import java.text.SimpleDateFormat;
import java.util.ArrayList;
import java.util.Date;
import java.util.List;
import java.util.zip.ZipInputStream;

import okhttp3.Call;
import okhttp3.Headers;
import okhttp3.MediaType;
import okhttp3.MultipartBody;
import okhttp3.OkHttpClient;
import okhttp3.RequestBody;
import okhttp3.Response;
import okhttp3.ResponseBody;

/**
 * This class handles communications with the server through HTTPs. The class uses an
 * {@link OkHttpClient} for making requests to the server. The class includes methods for sending
 * a recorded trajectory, uploading locally-stored trajectories, downloading trajectories from the
 * server and requesting information about the uploaded trajectories.
 *
 * Keys and URLs are hardcoded strings, given the simple and academic nature of the project.
 *
 * @author Michal Dvorak
 * @author Mate Stodulka
 */
public class ServerCommunications implements Observable {
    public static Map<Long, String> downloadRecords = new HashMap<>();
    private final File recordsFile = new File(Environment.getExternalStoragePublicDirectory
            (Environment.DIRECTORY_DOWNLOADS), "downloaded_files.json");

    // Application context for handling permissions and devices
    private final Context context;
    // Network status checking
    private ConnectivityManager connMgr;
    private boolean isWifiConn;
    private boolean isMobileConn;
    private SharedPreferences settings;

    private String infoResponse;
    private boolean success;
    private List<Observer> observers;

    // Static constants necessary for communications
    private static final String userKey = BuildConfig.OPENPOSITIONING_API_KEY;
    private static final String masterKey = BuildConfig.OPENPOSITIONING_MASTER_KEY;
    private static final String uploadURL =
            "https://openpositioning.org/api/live/trajectory/upload/" + userKey
                    + "/?key=" + masterKey;
    private static final String downloadURL =
            "https://openpositioning.org/api/live/trajectory/download/" + userKey
                    + "?skip=0&limit=30&key=" + masterKey;
    private static final String infoRequestURL =
            "https://openpositioning.org/api/live/users/trajectories/" + userKey
                    + "?key=" + masterKey;
    private static final String PROTOCOL_CONTENT_TYPE = "multipart/form-data";
    private static final String PROTOCOL_ACCEPT_TYPE = "application/json";



    /**
     * Public default constructor of {@link ServerCommunications}. The constructor saves context,
     * initialises a {@link ConnectivityManager}, {@link Observer} and gets the user preferences.
     * Boolean variables storing WiFi and Mobile Data connection status are initialised to false.
     *
     * @param context   application context for handling permissions and devices.
     */
    public ServerCommunications(Context context) {
        this.context = context;
        this.connMgr = (ConnectivityManager) context.getSystemService(Context.CONNECTIVITY_SERVICE);
        this.settings = PreferenceManager.getDefaultSharedPreferences(context);
        this.isWifiConn = false;
        this.isMobileConn = false;
        checkNetworkStatus();

        this.observers = new ArrayList<>();
    }

    /**
     * Outgoing communication request with a {@link Traj trajectory} object. The recorded
     * trajectory is passed to the method. It is processed into the right format for sending
     * to the API server.
     *
     * @param trajectory    Traj object matching all the timing and formal restrictions.
     */
    public void sendTrajectory(Traj.Trajectory trajectory){

        // Convert the trajectory to byte array
        byte[] binaryTrajectory = trajectory.toByteArray();

        // Get the directory path for storing the file with the trajectory
        File path = context.getFilesDir();

        // Format the file name according to date
        SimpleDateFormat dateFormat = new SimpleDateFormat("dd-MM-yy-HH-mm-ss");
        Date date = new Date();
        File file = new File(path, "trajectory_" + dateFormat.format(date) +  ".txt");

        try {
            // Write the binary data to the file
            FileOutputStream stream = new FileOutputStream(file);
            stream.write(binaryTrajectory);
            stream.close();
            System.out.println("Recorded binary trajectory for debugging stored in: " + path);
        } catch (IOException ee) {
            // Catch and print if writing to the file fails
            System.err.println("Storing of recorded binary trajectory failed: " + ee.getMessage());
        }

        // Check connections available before sending data
        checkNetworkStatus();

        // Check if user preference allows for syncing with mobile data
        // TODO: add sync delay and enforce settings
        boolean enableMobileData = this.settings.getBoolean("mobile_sync", false);
        // Check if device is connected to WiFi or to mobile data with enabled preference
        if(this.isWifiConn || (enableMobileData && isMobileConn)) {
            // Instantiate client for HTTP requests
            OkHttpClient client = new OkHttpClient();

            // Creaet a equest body with a file to upload in multipart/form-data format
            RequestBody requestBody = new MultipartBody.Builder().setType(MultipartBody.FORM)
                    .addFormDataPart("file", file.getName(),
                            RequestBody.create(MediaType.parse("text/plain"), file))
                    .build();

            // Create a POST request with the required headers
            okhttp3.Request request = new okhttp3.Request.Builder().url(uploadURL).post(requestBody)
                    .addHeader("accept", PROTOCOL_ACCEPT_TYPE)
                    .addHeader("Content-Type", PROTOCOL_CONTENT_TYPE).build();

            // Enqueue the request to be executed asynchronously and handle the response
            client.newCall(request).enqueue(new okhttp3.Callback() {

                // Handle failure to get response from the server
                @Override public void onFailure(Call call, IOException e) {
                    e.printStackTrace();
                    System.err.println("Failure to get response");
                    // Delete the local file and set success to false
                    //file.delete();
                    success = false;
                    notifyObservers(1);
                }

                private void copyFile(File src, File dst) throws IOException {
                    try (InputStream in = new FileInputStream(src);
                         OutputStream out = new FileOutputStream(dst)) {
                        byte[] buf = new byte[1024];
                        int len;
                        while ((len = in.read(buf)) > 0) {
                            out.write(buf, 0, len);
                        }
                    }
                }

                // Process the server's response
                @Override public void onResponse(Call call, Response response) throws IOException {
                    try (ResponseBody responseBody = response.body()) {
                        // If the response is unsuccessful, delete the local file and throw an
                        // exception
                        if (!response.isSuccessful()) {
                            //file.delete();
//                            System.err.println("POST error response: " + responseBody.string());

                            String errorBody = responseBody.string();
                            infoResponse = "Upload failed: " + errorBody;
                            new Handler(Looper.getMainLooper()).post(() -> Toast.makeText(context, infoResponse, Toast.LENGTH_SHORT).show());//show error message to users

                            System.err.println("POST error response: " + errorBody);
                            success = false;
                            notifyObservers(1);
                            throw new IOException("Unexpected code " + response);
                        }

                        // Print the response headers
                        Headers responseHeaders = response.headers();
                        for (int i = 0, size = responseHeaders.size(); i < size; i++) {
                            System.out.println(responseHeaders.name(i) + ": " + responseHeaders.value(i));
                        }
                        // Print a confirmation of a successful POST to API
                        System.out.println("Successful post response: " + responseBody.string());

                        System.out.println("LaiGan: " + file.getName());
                        String originalPath = file.getAbsolutePath();
                        System.out.println("Original trajectory file saved at: " + originalPath);

                        // 将文件复制到 Downloads 文件夹（注意：需要在 Manifest 里声明相关权限，并在运行时申请）
                        File downloadsDir = android.os.Environment.getExternalStoragePublicDirectory(android.os.Environment.DIRECTORY_DOWNLOADS);
                        File downloadFile = new File(downloadsDir, file.getName());
                        try {
                            copyFile(file, downloadFile);
                            System.out.println("Trajectory file copied to Downloads: " + downloadFile.getAbsolutePath());
                        } catch (IOException e) {
                            e.printStackTrace();
                            System.err.println("Failed to copy file to Downloads: " + e.getMessage());
                        }

                        // 不再删除文件，直接设置成功，并通知观察者
                        success = true;
                        notifyObservers(1);
                    }
                }
            });
        }
        else {
            // If the device is not connected to network or allowed to send, do not send trajectory
            // and notify observers and user
            System.err.println("No uploading allowed right now!");
            success = false;
            notifyObservers(1);
        }

    }

    /**
     * Uploads a local trajectory file to the API server in the specified format.
     * {@link okhttp3.OkHttp} library is used for the asynchronous POST request.
     *
     * @param localTrajectory the File object of the local trajectory to be uploaded
     */
    public void uploadLocalTrajectory(File localTrajectory) {
        // Instantiate client for HTTP requests
        OkHttpClient client = new OkHttpClient();

        // Create request body with a file to upload in multipart/form-data format
        RequestBody requestBody = new MultipartBody.Builder().setType(MultipartBody.FORM)
                .addFormDataPart("file", localTrajectory.getName(),
                        RequestBody.create(MediaType.parse("text/plain"), localTrajectory))
                .build();

        // Create a POST request with the required headers
        okhttp3.Request request = new okhttp3.Request.Builder().url(uploadURL).post(requestBody)
                .addHeader("accept", PROTOCOL_ACCEPT_TYPE)
                .addHeader("Content-Type", PROTOCOL_CONTENT_TYPE).build();

        // Enqueue the request to be executed asynchronously and handle the response
        client.newCall(request).enqueue(new okhttp3.Callback() {
            @Override public void onFailure(Call call, IOException e) {
                // Print error message, set success to false and notify observers
                e.printStackTrace();
//                localTrajectory.delete();
                success = false;
                System.err.println("UPLOAD: Failure to get response");
                notifyObservers(1);
                infoResponse = "Upload failed: " + e.getMessage(); // Store error message
                new Handler(Looper.getMainLooper()).post(() -> Toast.makeText(context, infoResponse, Toast.LENGTH_SHORT).show());//show error message to users
            }

            @Override public void onResponse(Call call, Response response) throws IOException {
                try (ResponseBody responseBody = response.body()) {
                    if (!response.isSuccessful()) {
                        // Print error message, set success to false and throw an exception
                        success = false;
//                        System.err.println("UPLOAD unsuccessful: " + responseBody.string());
                        notifyObservers(1);
//                        localTrajectory.delete();
                        String errorBody = responseBody.string();
                        System.err.println("UPLOAD unsuccessful: " + errorBody);
                        infoResponse = "Upload failed: " + errorBody;
                        new Handler(Looper.getMainLooper()).post(() -> Toast.makeText(context, infoResponse, Toast.LENGTH_SHORT).show());
                        throw new IOException("UPLOAD failed with code " + response);
                    }

                    // Print the response headers
                    Headers responseHeaders = response.headers();
                    for (int i = 0, size = responseHeaders.size(); i < size; i++) {
                        System.out.println(responseHeaders.name(i) + ": " + responseHeaders.value(i));
                    }

                    // Print a confirmation of a successful POST to API
                    System.out.println("UPLOAD SUCCESSFUL: " + responseBody.string());

                    // Delete local file, set success to true and notify observers
                    success = localTrajectory.delete();
                    notifyObservers(1);
                }
            }
        });
    }

    private void loadDownloadRecords() {
        File recordsFile = new File(Environment.getExternalStoragePublicDirectory(Environment.DIRECTORY_DOWNLOADS), "download_records.json");
        if (recordsFile.exists()) {
            try (BufferedReader reader = new BufferedReader(new FileReader(recordsFile))) {
                StringBuilder json = new StringBuilder();
                String line;
                while ((line = reader.readLine()) != null) {
                    json.append(line);
                }

                JSONObject jsonObject = new JSONObject(json.toString());
                for (Iterator<String> it = jsonObject.keys(); it.hasNext(); ) {
                    String key = it.next();
                    long timestamp = Long.parseLong(key);
                    String record = jsonObject.getJSONObject(key).toString();
                    downloadRecords.put(timestamp, record);
                }

                // ✅ 检查是否成功加载
                System.out.println("LaiGan Loaded downloadRecords: " + downloadRecords);

            } catch (Exception e) {
                e.printStackTrace();
            }
        } else {
            System.out.println("LaiGan download_records.json not found.");
        }
    }


    private void saveDownloadRecord(long startTimestamp, String fileName, String id, String dateSubmitted) {
        try {
            File recordsFile = new File(Environment.getExternalStoragePublicDirectory(Environment.DIRECTORY_DOWNLOADS), "download_records.json");

            JSONObject jsonObject;
            if (recordsFile.exists()) {
                StringBuilder json = new StringBuilder();
                try (BufferedReader reader = new BufferedReader(new FileReader(recordsFile))) {
                    String line;
                    while ((line = reader.readLine()) != null) {
                        json.append(line);
                    }
                }
                jsonObject = json.length() > 0 ? new JSONObject(json.toString()) : new JSONObject();
            } else {
                jsonObject = new JSONObject();
            }

            JSONObject recordDetails = new JSONObject();
            recordDetails.put("file_name", fileName);
            recordDetails.put("id", id);
            recordDetails.put("date_submitted", dateSubmitted);

            jsonObject.put(String.valueOf(startTimestamp), recordDetails);
            try (FileWriter writer = new FileWriter(recordsFile)) {
                writer.write(jsonObject.toString(4));
                writer.flush();
            }

            System.out.println("✅ Download record saved successfully.");

        } catch (Exception e) {
            e.printStackTrace();
        }
    }



    /**
     * Perform API request for downloading a Trajectory uploaded to the server. The trajectory is
     * retrieved from a zip file, with the method accepting a position argument specifying the
     * trajectory to be downloaded. The trajectory is then converted to a protobuf object and
     * then to a JSON string to be downloaded to the device's Downloads folder.
     *
     * @param position the position of the trajectory in the zip file to retrieve
     */
    public void downloadTrajectory(int position, String id, String dateSubmitted) {
        loadDownloadRecords();  // 加载已有记录

        OkHttpClient client = new OkHttpClient();
        okhttp3.Request request = new okhttp3.Request.Builder()
                .url(downloadURL)
                .addHeader("accept", PROTOCOL_ACCEPT_TYPE)
                .get()
                .build();

        client.newCall(request).enqueue(new okhttp3.Callback() {
            @Override
            public void onFailure(Call call, IOException e) {
                e.printStackTrace();
            }

            @Override
            public void onResponse(Call call, Response response) throws IOException {
                try (ResponseBody responseBody = response.body()) {
                    if (!response.isSuccessful()) throw new IOException("Unexpected code " + response);

                    InputStream inputStream = responseBody.byteStream();
                    ZipInputStream zipInputStream = new ZipInputStream(inputStream);

                    java.util.zip.ZipEntry zipEntry;
                    int zipCount = 0;
                    while ((zipEntry = zipInputStream.getNextEntry()) != null) {
                        if (zipCount == position) break;
                        zipCount++;
                    }

                    ByteArrayOutputStream byteArrayOutputStream = new ByteArrayOutputStream();
                    byte[] buffer = new byte[1024];
                    int bytesRead;
                    while ((bytesRead = zipInputStream.read(buffer)) != -1) {
                        byteArrayOutputStream.write(buffer, 0, bytesRead);
                    }

                    byte[] byteArray = byteArrayOutputStream.toByteArray();
                    Traj.Trajectory receivedTrajectory = Traj.Trajectory.parseFrom(byteArray);
<<<<<<< HEAD

                    long startTimestamp = receivedTrajectory.getStartTimestamp();
                    SimpleDateFormat dateFormat = new SimpleDateFormat("yyyy_MM_dd_HH_mm_ss");
                    String formattedDate = dateFormat.format(new Date(startTimestamp));
                    String fileName = "trajectory_" + formattedDate + ".txt";
=======
                    Log.i("DNL", "Received Traj:" + receivedTrajectory.toString());
                    // Convert the protobuf object to a string
                    JsonFormat.Printer printer = JsonFormat.printer();
                    String receivedTrajectoryString = printer.print(receivedTrajectory);
                    System.out.println("Successful download: "
                            + receivedTrajectoryString.substring(0, 100));
>>>>>>> 2a751305

                    File storagePath = Environment.getExternalStoragePublicDirectory(Environment.DIRECTORY_DOWNLOADS);
                    if (!storagePath.exists()) {
                        storagePath.mkdirs();
                    }

                    File file = new File(storagePath, fileName);
                    try (FileWriter fileWriter = new FileWriter(file)) {
                        JsonFormat.Printer printer = JsonFormat.printer();
                        String receivedTrajectoryString = printer.print(receivedTrajectory);
                        fileWriter.write(receivedTrajectoryString);
                        fileWriter.flush();
                    } catch (IOException ee) {
                        System.err.println("Trajectory download failed");
                    } finally {
                        zipInputStream.closeEntry();
                        byteArrayOutputStream.close();
                        zipInputStream.close();
                        inputStream.close();
                    }

                    // 保存下载记录，包含 ID 和 date_submitted
                    saveDownloadRecord(startTimestamp, fileName, id, dateSubmitted);

                }
            }
        });
    }

    /**
     * API request for information about submitted trajectories. If the response is successful,
     * the {@link ServerCommunications#infoResponse} field is updated and observes notified.
     *
     */
    public void sendInfoRequest() {
        // Create a new OkHttpclient
        OkHttpClient client = new OkHttpClient();

        // Create GET info request with appropriate URL and header
        okhttp3.Request request = new okhttp3.Request.Builder()
                .url(infoRequestURL)
                .addHeader("accept", PROTOCOL_ACCEPT_TYPE)
                .get()
                .build();

        // Enqueue the GET request for asynchronous execution
        client.newCall(request).enqueue(new okhttp3.Callback() {
            @Override public void onFailure(Call call, IOException e) {
                e.printStackTrace();
            }

            @Override public void onResponse(Call call, Response response) throws IOException {
                try (ResponseBody responseBody = response.body()) {
                    // Check if the response is successful
                    if (!response.isSuccessful()) throw new IOException("Unexpected code " +
                            response);

                    // Get the requested information from the response body and save it in a string
                    // TODO: add printing to the screen somewhere
                    infoResponse =  responseBody.string();
                    // Print a message in the console and notify observers
                    System.out.println("Response received");
                    notifyObservers(0);
                }
            }
        });
    }

    /**
     * This method checks the device's connection status. It sets boolean variables depending on
     * the type of active network connection.
     */
    private void checkNetworkStatus() {
        // Get active network information
        NetworkInfo activeInfo = connMgr.getActiveNetworkInfo();

        // Check for active connection and set flags accordingly
        if (activeInfo != null && activeInfo.isConnected()) {
            isWifiConn = activeInfo.getType() == ConnectivityManager.TYPE_WIFI;
            isMobileConn = activeInfo.getType() == ConnectivityManager.TYPE_MOBILE;
        } else {
            isWifiConn = false;
            isMobileConn = false;
        }
    }

    /**
     * {@inheritDoc}
     *
     * Implement default method from Observable Interface to add new observers to the list of
     * registered observers.
     *
     * @param o Classes which implement the Observer interface to receive updates from the class.
     */
    @Override
    public void registerObserver(Observer o) {
        this.observers.add(o);
    }

    /**
     * {@inheritDoc}
     *
     * Method for notifying all registered observers. The observer is notified based on the index
     * passed to the method.
     *
     * @param index Index for identifying the observer to be notified.
     */
    @Override
    public void notifyObservers(int index) {
        for(Observer o : observers) {
            if(index == 0 && o instanceof FilesFragment) {
                o.update(new String[] {infoResponse});
            }
            else if (index == 1 && o instanceof MainActivity) {
                o.update(new Boolean[] {success});
            }
        }
    }
}<|MERGE_RESOLUTION|>--- conflicted
+++ resolved
@@ -1,6 +1,5 @@
 package com.openpositioning.PositionMe;
 
-<<<<<<< HEAD
 import java.util.Map;
 import java.util.HashMap;
 import java.util.Iterator;
@@ -10,22 +9,18 @@
 
 import android.os.Environment;
 
-=======
->>>>>>> 2a751305
 
 import java.io.FileInputStream;
 import java.io.OutputStream;
+
+
 import android.content.Context;
 import android.content.SharedPreferences;
 import android.net.ConnectivityManager;
 import android.net.NetworkInfo;
 import android.os.Handler;
 import android.os.Looper;
-<<<<<<< HEAD
-
-=======
-import android.util.Log;
->>>>>>> 2a751305
+
 import android.widget.Toast;
 
 import androidx.preference.PreferenceManager;
@@ -401,12 +396,15 @@
         loadDownloadRecords();  // 加载已有记录
 
         OkHttpClient client = new OkHttpClient();
+
+        // Create GET request with required header
         okhttp3.Request request = new okhttp3.Request.Builder()
                 .url(downloadURL)
                 .addHeader("accept", PROTOCOL_ACCEPT_TYPE)
                 .get()
                 .build();
 
+        // Enqueue the GET request for asynchronous execution
         client.newCall(request).enqueue(new okhttp3.Callback() {
             @Override
             public void onFailure(Call call, IOException e) {
@@ -418,9 +416,11 @@
                 try (ResponseBody responseBody = response.body()) {
                     if (!response.isSuccessful()) throw new IOException("Unexpected code " + response);
 
+                    // Create input streams to process the response
                     InputStream inputStream = responseBody.byteStream();
                     ZipInputStream zipInputStream = new ZipInputStream(inputStream);
 
+                    // Get the nth entry in the zip file
                     java.util.zip.ZipEntry zipEntry;
                     int zipCount = 0;
                     while ((zipEntry = zipInputStream.getNextEntry()) != null) {
@@ -428,29 +428,24 @@
                         zipCount++;
                     }
 
+                    // Initialise a byte array output stream
                     ByteArrayOutputStream byteArrayOutputStream = new ByteArrayOutputStream();
+
+                    // Read the zipped data and write it to the byte array output stream
                     byte[] buffer = new byte[1024];
                     int bytesRead;
                     while ((bytesRead = zipInputStream.read(buffer)) != -1) {
                         byteArrayOutputStream.write(buffer, 0, bytesRead);
                     }
 
+                    // Convert the byte array to a protobuf object
                     byte[] byteArray = byteArrayOutputStream.toByteArray();
                     Traj.Trajectory receivedTrajectory = Traj.Trajectory.parseFrom(byteArray);
-<<<<<<< HEAD
 
                     long startTimestamp = receivedTrajectory.getStartTimestamp();
                     SimpleDateFormat dateFormat = new SimpleDateFormat("yyyy_MM_dd_HH_mm_ss");
                     String formattedDate = dateFormat.format(new Date(startTimestamp));
                     String fileName = "trajectory_" + formattedDate + ".txt";
-=======
-                    Log.i("DNL", "Received Traj:" + receivedTrajectory.toString());
-                    // Convert the protobuf object to a string
-                    JsonFormat.Printer printer = JsonFormat.printer();
-                    String receivedTrajectoryString = printer.print(receivedTrajectory);
-                    System.out.println("Successful download: "
-                            + receivedTrajectoryString.substring(0, 100));
->>>>>>> 2a751305
 
                     File storagePath = Environment.getExternalStoragePublicDirectory(Environment.DIRECTORY_DOWNLOADS);
                     if (!storagePath.exists()) {
@@ -463,9 +458,11 @@
                         String receivedTrajectoryString = printer.print(receivedTrajectory);
                         fileWriter.write(receivedTrajectoryString);
                         fileWriter.flush();
+                        System.err.println("Received trajectory stored in: " + storagePath);
                     } catch (IOException ee) {
                         System.err.println("Trajectory download failed");
                     } finally {
+                        // Close all streams and entries to release resources
                         zipInputStream.closeEntry();
                         byteArrayOutputStream.close();
                         zipInputStream.close();
@@ -478,6 +475,7 @@
                 }
             }
         });
+
     }
 
     /**
