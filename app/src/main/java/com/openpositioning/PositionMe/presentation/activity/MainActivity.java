--- conflicted
+++ resolved
@@ -120,61 +120,12 @@
                 allPermissionsObtained();
             }
         });
-        // Check and request permissions
-        checkAndRequestPermissions();
 
         // Handler for global toasts and popups from other classes
         this.httpResponseHandler = new Handler();
     }
 
 
-<<<<<<< HEAD
-
-    private void checkAndRequestPermissions() {
-        if (Build.VERSION.SDK_INT >= Build.VERSION_CODES.TIRAMISU) {
-            // Android 13 and above
-            List<String> permissionsNeeded = new ArrayList<>();
-            if (ContextCompat.checkSelfPermission(this, Manifest.permission.READ_MEDIA_IMAGES)
-                    != PackageManager.PERMISSION_GRANTED) {
-                permissionsNeeded.add(Manifest.permission.READ_MEDIA_IMAGES);
-            }
-            if (ContextCompat.checkSelfPermission(this, Manifest.permission.READ_MEDIA_VIDEO)
-                    != PackageManager.PERMISSION_GRANTED) {
-                permissionsNeeded.add(Manifest.permission.READ_MEDIA_VIDEO);
-            }
-            if (ContextCompat.checkSelfPermission(this, Manifest.permission.READ_MEDIA_AUDIO)
-                    != PackageManager.PERMISSION_GRANTED) {
-                permissionsNeeded.add(Manifest.permission.READ_MEDIA_AUDIO);
-            }
-            if (!permissionsNeeded.isEmpty()) {
-                ActivityCompat.requestPermissions(this, permissionsNeeded.toArray(new String[0]),
-                        PERMISSION_REQUEST_CODE);
-            }
-        } else {
-            // Below Android 13
-            if (ContextCompat.checkSelfPermission(this, Manifest.permission.READ_EXTERNAL_STORAGE)
-                    != PackageManager.PERMISSION_GRANTED) {
-                ActivityCompat.requestPermissions(this,
-                        new String[]{Manifest.permission.READ_EXTERNAL_STORAGE}, PERMISSION_REQUEST_CODE);
-            }
-        }
-    }
-
-    @Override
-    public void onRequestPermissionsResult(int requestCode, String[] permissions, int[] grantResults) {
-        super.onRequestPermissionsResult(requestCode, permissions, grantResults);
-        if (requestCode == PERMISSION_REQUEST_CODE) {
-            for (int i = 0; i < permissions.length; i++) {
-                if (grantResults[i] == PackageManager.PERMISSION_GRANTED) {
-                    // Permission granted, proceed with accessing the storage
-                } else {
-                    // Permission denied, handle accordingly
-                }
-            }
-        }
-    }
-=======
->>>>>>> 30459e13
     /**
      * {@inheritDoc}
      */
@@ -203,11 +154,7 @@
             if (permissionManager != null) {
                 permissionManager.checkAndRequestPermissions();
             }
-<<<<<<< HEAD
-        }, 5000); // 300 ms delay to ensure the Activity is fully in the foreground
-=======
         }, 5000); // 5000 ms delay to ensure the Activity is fully in the foreground
->>>>>>> 30459e13
         if (sensorFusion != null) {
             sensorFusion.resumeListening();
         }
