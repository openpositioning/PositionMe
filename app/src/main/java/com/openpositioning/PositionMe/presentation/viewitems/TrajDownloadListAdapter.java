package com.openpositioning.PositionMe.presentation.viewitems;
<<<<<<< HEAD

import android.content.Intent;
=======
import android.Manifest;
import android.content.Intent;
import android.content.pm.PackageManager;
>>>>>>> 30459e13
import android.graphics.Color;
import org.json.JSONObject;
import android.os.Handler;
import android.os.Looper;
import android.os.Environment;

import java.time.format.DateTimeFormatter;
import java.io.File;
import java.io.FileReader;
import java.io.BufferedReader;
import java.util.Iterator;

import com.openpositioning.PositionMe.Traj;
import com.openpositioning.PositionMe.data.remote.ServerCommunications;
import android.content.Context;
import android.util.Log;
import android.view.LayoutInflater;
import android.view.ViewGroup;

import androidx.annotation.NonNull;
import androidx.recyclerview.widget.RecyclerView;

import com.openpositioning.PositionMe.R;
import com.openpositioning.PositionMe.presentation.activity.ReplayActivity;
import com.openpositioning.PositionMe.presentation.fragment.FilesFragment;

import java.time.LocalDateTime;
import java.util.List;
import java.util.Map;

/**
 * Adapter used for displaying Trajectory metadata in a RecyclerView list.
 *
 * @see TrajDownloadViewHolder the corresponding view holder.
 * @see FilesFragment on how the data is generated
 * @see ServerCommunications on where the response items are received.
 *
 * @author Mate Stodulka
 */
public class TrajDownloadListAdapter extends RecyclerView.Adapter<TrajDownloadViewHolder> {

    // Date-time formatting object
    private static final DateTimeFormatter dateFormat = DateTimeFormatter.ofPattern("yyyy-MM-dd HH:mm:ss");

    private final Context context;
    private final List<Map<String, String>> responseItems;
    private final DownloadClickListener listener;

    /**
     * Default public constructor with context for inflating views and list to be displayed.
     *
     * @param context       application context to enable inflating views used in the list.
     * @param responseItems List of Maps, where each map is a response item from the server.
     * @param listener      clickListener to download trajectories when clicked.
     *
     * @see Traj protobuf objects exchanged with the server.
     */
    public TrajDownloadListAdapter(Context context, List<Map<String, String>> responseItems, DownloadClickListener listener) {
        this.context = context;
        this.responseItems = responseItems;
        this.listener = listener;
        // Load local download records
        loadDownloadRecords();
    }
    private long lastFileSize = -1;

    /**
     * Loads download records from a JSON file and updates the UI if necessary.
     * It reads the JSON file, parses it, and updates the download records in ServerCommunications.
     * If the file size has not changed, it skips the update to avoid unnecessary UI refreshes.
     */
    private void loadDownloadRecords() {
        try {
            File file = new File(context.getExternalFilesDir(Environment.DIRECTORY_DOWNLOADS), "download_records.json");
            if (file.exists()) {
                long currentSize = file.length();
<<<<<<< HEAD
                // If the file size has not changed, assume the content has not changed and do not refresh
                if (currentSize == lastFileSize) {
                    System.out.println("File size has not changed, not refreshing UI.");
                    return;
                }
=======
                // 如果文件大小没变，认为内容也没有改变，不刷新
//                if (currentSize == lastFileSize) {
//                    System.out.println("文件大小未变化，不刷新UI。");
//                    return;
//                }
>>>>>>> 30459e13
                lastFileSize = currentSize;

                StringBuilder jsonBuilder = new StringBuilder();
                try (BufferedReader reader = new BufferedReader(new FileReader(file))) {
                    String line;
                    while ((line = reader.readLine()) != null) {
                        jsonBuilder.append(line);
                    }
                }
                JSONObject jsonObject = new JSONObject(jsonBuilder.toString());
                Iterator<String> keys = jsonObject.keys();
                ServerCommunications.downloadRecords.clear();
                while (keys.hasNext()) {
                    String key = keys.next();
                    ServerCommunications.downloadRecords.put(Long.parseLong(key), jsonObject.getString(key));
                }
                System.out.println("Download records loaded: " + ServerCommunications.downloadRecords);

                // Refresh RecyclerView
                new Handler(Looper.getMainLooper()).post(() -> {
                    notifyDataSetChanged();
                    System.out.println("RecyclerView fully refreshed after loading records.");
                });
            } else {
                System.out.println("Download records file not found.");
            }
        } catch (Exception e) {
            e.printStackTrace();
        }
    }

    /**
     * {@inheritDoc}
     *
     * @param parent   The ViewGroup into which the new View will be added after it is bound to an adapter position.
     * @param viewType The view type of the new View.
     * @return A new TrajDownloadViewHolder that holds a View of the given view type.
     */
    @NonNull
    @Override
    public TrajDownloadViewHolder onCreateViewHolder(@NonNull ViewGroup parent, int viewType) {
        return new TrajDownloadViewHolder(LayoutInflater.from(context)
                .inflate(R.layout.item_trajectorycard_view, parent, false), listener);
    }

    /**
     * {@inheritDoc}
     * Formats and assigns the data fields from the Trajectory metadata object to the TextView fields.
     *
     * @see FilesFragment generating the data from server response.
     * @see R.layout#item_sensorinfo_card_view xml layout file.
     */
    @Override
    public void onBindViewHolder(@NonNull TrajDownloadViewHolder holder, int position) {
        String id = responseItems.get(position).get("id");
        holder.getTrajId().setText(id);
        assert id != null;
        if (id.length() > 2) {
            holder.getTrajId().setTextSize(58);
        } else {
            holder.getTrajId().setTextSize(65);
        }

        String dateSubmittedStr = responseItems.get(position).get("date_submitted");
        assert dateSubmittedStr != null;
        holder.getTrajDate().setText(
                dateFormat.format(
                        LocalDateTime.parse(dateSubmittedStr.split("\\.")[0])
                )
        );

<<<<<<< HEAD
        // Check local download records
=======
        // ✅ 检查本地下载记录
>>>>>>> 30459e13
        boolean matched = false;
        String filePath = null;
        for (Map.Entry<Long, String> entry : ServerCommunications.downloadRecords.entrySet()) {
            try {
                JSONObject recordDetails = new JSONObject(entry.getValue());
                String recordId = recordDetails.getString("id").trim();

                if (recordId.equals(id.trim())) {
                    matched = true;
<<<<<<< HEAD
                    // Get the file_name field
                    String fileName = recordDetails.optString("file_name", null);
                    // If file_name is not null, construct the actual file path
                    if (fileName != null) {
                        File file = new File(Environment.getExternalStoragePublicDirectory(Environment.DIRECTORY_DOWNLOADS), fileName);
                        filePath = file.getAbsolutePath();
                    }
                    holder.downloadButton.setImageResource(R.drawable.ic_baseline_play_circle_filled_24);
                    holder.downloadButton.setBackgroundResource(R.drawable.rounded_corner);
                    System.out.println("Matched ID: " + id + ", filePath: " + filePath);
=======
                    // 获取 file_name 字段
                    String fileName = recordDetails.optString("file_name", null);
                    // 如果 file_name 不为 null，则构造实际的文件路径
                    if (fileName != null) {
                        File file = new File(context.getExternalFilesDir(Environment.DIRECTORY_DOWNLOADS), fileName);
                        filePath = file.getAbsolutePath();
                    }
                    holder.downloadButton.setImageResource(R.drawable.ic_baseline_play_circle_filled_24);
                    holder.downloadButton.setBackgroundColor(Color.GREEN);
                    System.out.println("✅ Matched ID: " + id + ", filePath: " + filePath);
>>>>>>> 30459e13
                    break;
                }
            } catch (Exception e) {
                e.printStackTrace();
            }
        }

<<<<<<< HEAD
        // Restore default state if not matched
=======
// ❌ 未匹配时，恢复默认状态
>>>>>>> 30459e13
        if (!matched) {
            holder.downloadButton.setImageResource(R.drawable.ic_baseline_download_24);
            holder.downloadButton.setBackgroundResource(R.drawable.rounded_corner_lightblue);
            System.out.println("Not matched ID: " + id);
        }

<<<<<<< HEAD
        // Copy matched and filePath to final variables for use in lambda
        final boolean finalMatched = matched;
        final String finalFilePath = filePath;

        // Set button click event, determine behavior based on matched state
        holder.downloadButton.setOnClickListener(v -> {
            if (finalMatched) {
                // When in replay state, directly start ReplayActivity
=======
// 将 matched 和 filePath 复制到 final 变量中供 lambda 使用
        final boolean finalMatched = matched;
        final String finalFilePath = filePath;

// 设置按钮点击事件，根据 matched 状态判断行为
        holder.downloadButton.setOnClickListener(v -> {
            if (finalMatched) {
                // 当为 replay 状态时，直接启动 ReplayActivity
>>>>>>> 30459e13
                if (finalFilePath != null) {
                    Intent intent = new Intent(context, ReplayActivity.class);
                    intent.putExtra(ReplayActivity.EXTRA_TRAJECTORY_FILE_PATH, finalFilePath);
                    context.startActivity(intent);
<<<<<<< HEAD
                    System.out.println("Starting ReplayActivity with file path: " + finalFilePath);
                } else {
                    System.out.println("File path not found in replay state!");
                }
            } else {
                // Original download logic
                listener.onPositionClicked(position);
                // Start polling for file update
                startPollingForFileUpdate();
                System.out.println("Clicked download, starting polling for file update.");
=======
                    System.out.println("▶️ 启动 ReplayActivity，传入文件路径：" + finalFilePath);
                } else {
                    System.out.println("⚠️ replay 状态下未找到文件路径！");
                }
            } else {
                // 原下载逻辑
                listener.onPositionClicked(position);
                // 启动轮询检测文件更新
                startPollingForFileUpdate();
                System.out.println("📥 点击下载，启动轮询检测文件更新。");
>>>>>>> 30459e13
            }
        });

        holder.downloadButton.invalidate();
    }

<<<<<<< HEAD
=======




>>>>>>> 30459e13
        /**
         * {@inheritDoc}
         * Number of response maps.
         */
    @Override
    public int getItemCount() {
        return responseItems.size();
    }
    public void refreshDownloadRecords() {
        loadDownloadRecords();
    }


    private boolean isPolling = false;

<<<<<<< HEAD
    private boolean isPolling = false;

    /**
     * Starts polling for file updates to check if the download records file has been modified.
     * This method sets up a polling mechanism to periodically check if the download records file has been updated.
     */
=======
>>>>>>> 30459e13
    private void startPollingForFileUpdate() {
        if (isPolling) {
            return;
        }
        isPolling = true;

<<<<<<< HEAD
        // Get public download directory
        // Note: Environment.getExternalStoragePublicDirectory() has been deprecated since API 29, but can still be used in Android 13
        File downloadsFolder = Environment.getExternalStoragePublicDirectory(Environment.DIRECTORY_DOWNLOADS);
        File file = new File(downloadsFolder, "download_records.json");

        if (!file.exists()) {
            Log.i("FileUpdate", "File does not exist, canceling polling.");
=======
        // Use the app-specific Downloads directory.
        File downloadsFolder = context.getExternalFilesDir(Environment.DIRECTORY_DOWNLOADS);
        File file = new File(downloadsFolder, "download_records.json");

        if (!file.exists()) {
            Log.i("FileUpdate", "⚠️ 文件不存在，取消轮询。");
>>>>>>> 30459e13
            isPolling = false;
            return;
        }

        final long initialModified = file.lastModified();
        final Handler handler = new Handler(Looper.getMainLooper());

        Runnable pollRunnable = new Runnable() {
            int attempts = 0;
<<<<<<< HEAD

=======
>>>>>>> 30459e13
            @Override
            public void run() {
                attempts++;
                if (file.lastModified() > initialModified) {
<<<<<<< HEAD
                    Log.i("FileUpdate", "File updated successfully! Attempts: " + attempts);
                    loadDownloadRecords();
                    isPolling = false;
                } else if (attempts < 100) {  // Stop after 100 attempts
                    handler.postDelayed(this, 200);
                } else {
                    Log.i("FileUpdate", "Polling timeout, file update check failed.");
=======
                    Log.i("FileUpdate", "🎉 文件更新成功！尝试次数：" + attempts);
                    loadDownloadRecords();
                    isPolling = false;
                } else if (attempts < 100) {  // Try up to 100 times
                    handler.postDelayed(this, 200);
                } else {
                    Log.i("FileUpdate", "⏰ 轮询超时，文件更新检测失败。");
>>>>>>> 30459e13
                    isPolling = false;
                }
            }
        };

        handler.postDelayed(pollRunnable, 200);
    }
<<<<<<< HEAD
}
=======


}
>>>>>>> 30459e13
<|MERGE_RESOLUTION|>--- conflicted
+++ resolved
@@ -1,12 +1,6 @@
 package com.openpositioning.PositionMe.presentation.viewitems;
-<<<<<<< HEAD
 
 import android.content.Intent;
-=======
-import android.Manifest;
-import android.content.Intent;
-import android.content.pm.PackageManager;
->>>>>>> 30459e13
 import android.graphics.Color;
 import org.json.JSONObject;
 import android.os.Handler;
@@ -80,22 +74,14 @@
      */
     private void loadDownloadRecords() {
         try {
-            File file = new File(context.getExternalFilesDir(Environment.DIRECTORY_DOWNLOADS), "download_records.json");
+            File file = new File(Environment.getExternalStoragePublicDirectory(Environment.DIRECTORY_DOWNLOADS), "download_records.json");
             if (file.exists()) {
                 long currentSize = file.length();
-<<<<<<< HEAD
                 // If the file size has not changed, assume the content has not changed and do not refresh
                 if (currentSize == lastFileSize) {
                     System.out.println("File size has not changed, not refreshing UI.");
                     return;
                 }
-=======
-                // 如果文件大小没变，认为内容也没有改变，不刷新
-//                if (currentSize == lastFileSize) {
-//                    System.out.println("文件大小未变化，不刷新UI。");
-//                    return;
-//                }
->>>>>>> 30459e13
                 lastFileSize = currentSize;
 
                 StringBuilder jsonBuilder = new StringBuilder();
@@ -130,9 +116,7 @@
     /**
      * {@inheritDoc}
      *
-     * @param parent   The ViewGroup into which the new View will be added after it is bound to an adapter position.
-     * @param viewType The view type of the new View.
-     * @return A new TrajDownloadViewHolder that holds a View of the given view type.
+     * @see R.layout#item_trajectorycard_view xml layout file
      */
     @NonNull
     @Override
@@ -167,11 +151,7 @@
                 )
         );
 
-<<<<<<< HEAD
         // Check local download records
-=======
-        // ✅ 检查本地下载记录
->>>>>>> 30459e13
         boolean matched = false;
         String filePath = null;
         for (Map.Entry<Long, String> entry : ServerCommunications.downloadRecords.entrySet()) {
@@ -181,7 +161,6 @@
 
                 if (recordId.equals(id.trim())) {
                     matched = true;
-<<<<<<< HEAD
                     // Get the file_name field
                     String fileName = recordDetails.optString("file_name", null);
                     // If file_name is not null, construct the actual file path
@@ -192,18 +171,6 @@
                     holder.downloadButton.setImageResource(R.drawable.ic_baseline_play_circle_filled_24);
                     holder.downloadButton.setBackgroundResource(R.drawable.rounded_corner);
                     System.out.println("Matched ID: " + id + ", filePath: " + filePath);
-=======
-                    // 获取 file_name 字段
-                    String fileName = recordDetails.optString("file_name", null);
-                    // 如果 file_name 不为 null，则构造实际的文件路径
-                    if (fileName != null) {
-                        File file = new File(context.getExternalFilesDir(Environment.DIRECTORY_DOWNLOADS), fileName);
-                        filePath = file.getAbsolutePath();
-                    }
-                    holder.downloadButton.setImageResource(R.drawable.ic_baseline_play_circle_filled_24);
-                    holder.downloadButton.setBackgroundColor(Color.GREEN);
-                    System.out.println("✅ Matched ID: " + id + ", filePath: " + filePath);
->>>>>>> 30459e13
                     break;
                 }
             } catch (Exception e) {
@@ -211,18 +178,13 @@
             }
         }
 
-<<<<<<< HEAD
         // Restore default state if not matched
-=======
-// ❌ 未匹配时，恢复默认状态
->>>>>>> 30459e13
         if (!matched) {
             holder.downloadButton.setImageResource(R.drawable.ic_baseline_download_24);
             holder.downloadButton.setBackgroundResource(R.drawable.rounded_corner_lightblue);
             System.out.println("Not matched ID: " + id);
         }
 
-<<<<<<< HEAD
         // Copy matched and filePath to final variables for use in lambda
         final boolean finalMatched = matched;
         final String finalFilePath = filePath;
@@ -231,21 +193,10 @@
         holder.downloadButton.setOnClickListener(v -> {
             if (finalMatched) {
                 // When in replay state, directly start ReplayActivity
-=======
-// 将 matched 和 filePath 复制到 final 变量中供 lambda 使用
-        final boolean finalMatched = matched;
-        final String finalFilePath = filePath;
-
-// 设置按钮点击事件，根据 matched 状态判断行为
-        holder.downloadButton.setOnClickListener(v -> {
-            if (finalMatched) {
-                // 当为 replay 状态时，直接启动 ReplayActivity
->>>>>>> 30459e13
                 if (finalFilePath != null) {
                     Intent intent = new Intent(context, ReplayActivity.class);
                     intent.putExtra(ReplayActivity.EXTRA_TRAJECTORY_FILE_PATH, finalFilePath);
                     context.startActivity(intent);
-<<<<<<< HEAD
                     System.out.println("Starting ReplayActivity with file path: " + finalFilePath);
                 } else {
                     System.out.println("File path not found in replay state!");
@@ -256,31 +207,12 @@
                 // Start polling for file update
                 startPollingForFileUpdate();
                 System.out.println("Clicked download, starting polling for file update.");
-=======
-                    System.out.println("▶️ 启动 ReplayActivity，传入文件路径：" + finalFilePath);
-                } else {
-                    System.out.println("⚠️ replay 状态下未找到文件路径！");
-                }
-            } else {
-                // 原下载逻辑
-                listener.onPositionClicked(position);
-                // 启动轮询检测文件更新
-                startPollingForFileUpdate();
-                System.out.println("📥 点击下载，启动轮询检测文件更新。");
->>>>>>> 30459e13
             }
         });
 
         holder.downloadButton.invalidate();
     }
 
-<<<<<<< HEAD
-=======
-
-
-
-
->>>>>>> 30459e13
         /**
          * {@inheritDoc}
          * Number of response maps.
@@ -289,29 +221,19 @@
     public int getItemCount() {
         return responseItems.size();
     }
-    public void refreshDownloadRecords() {
-        loadDownloadRecords();
-    }
-
-
-    private boolean isPolling = false;
-
-<<<<<<< HEAD
+
     private boolean isPolling = false;
 
     /**
      * Starts polling for file updates to check if the download records file has been modified.
      * This method sets up a polling mechanism to periodically check if the download records file has been updated.
      */
-=======
->>>>>>> 30459e13
     private void startPollingForFileUpdate() {
         if (isPolling) {
             return;
         }
         isPolling = true;
 
-<<<<<<< HEAD
         // Get public download directory
         // Note: Environment.getExternalStoragePublicDirectory() has been deprecated since API 29, but can still be used in Android 13
         File downloadsFolder = Environment.getExternalStoragePublicDirectory(Environment.DIRECTORY_DOWNLOADS);
@@ -319,14 +241,6 @@
 
         if (!file.exists()) {
             Log.i("FileUpdate", "File does not exist, canceling polling.");
-=======
-        // Use the app-specific Downloads directory.
-        File downloadsFolder = context.getExternalFilesDir(Environment.DIRECTORY_DOWNLOADS);
-        File file = new File(downloadsFolder, "download_records.json");
-
-        if (!file.exists()) {
-            Log.i("FileUpdate", "⚠️ 文件不存在，取消轮询。");
->>>>>>> 30459e13
             isPolling = false;
             return;
         }
@@ -336,15 +250,11 @@
 
         Runnable pollRunnable = new Runnable() {
             int attempts = 0;
-<<<<<<< HEAD
-
-=======
->>>>>>> 30459e13
+
             @Override
             public void run() {
                 attempts++;
                 if (file.lastModified() > initialModified) {
-<<<<<<< HEAD
                     Log.i("FileUpdate", "File updated successfully! Attempts: " + attempts);
                     loadDownloadRecords();
                     isPolling = false;
@@ -352,26 +262,11 @@
                     handler.postDelayed(this, 200);
                 } else {
                     Log.i("FileUpdate", "Polling timeout, file update check failed.");
-=======
-                    Log.i("FileUpdate", "🎉 文件更新成功！尝试次数：" + attempts);
-                    loadDownloadRecords();
                     isPolling = false;
-                } else if (attempts < 100) {  // Try up to 100 times
-                    handler.postDelayed(this, 200);
-                } else {
-                    Log.i("FileUpdate", "⏰ 轮询超时，文件更新检测失败。");
->>>>>>> 30459e13
-                    isPolling = false;
                 }
             }
         };
 
         handler.postDelayed(pollRunnable, 200);
     }
-<<<<<<< HEAD
-}
-=======
-
-
-}
->>>>>>> 30459e13
+}