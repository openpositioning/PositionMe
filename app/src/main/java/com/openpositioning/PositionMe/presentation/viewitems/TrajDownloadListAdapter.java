--- conflicted
+++ resolved
@@ -1,13 +1,12 @@
 package com.openpositioning.PositionMe.presentation.viewitems;
 import java.util.HashMap;
 import java.util.Map;
-<<<<<<< HEAD
+
+import java.util.HashMap;
+import java.util.Map;
 import java.nio.file.Files;
 import java.nio.file.Paths;
-=======
-
-
->>>>>>> 52495ce2
+
 
 import android.content.Intent;
 
@@ -20,7 +19,6 @@
 import java.io.File;
 import java.io.FileReader;
 import java.io.BufferedReader;
-import java.util.HashMap;
 import java.util.Iterator;
 
 import com.openpositioning.PositionMe.Traj;
@@ -63,22 +61,20 @@
     private final DownloadClickListener listener;
 
     private final Map<String, Boolean> pollingStatus = new HashMap<>();
-
-    private final Map<String, Boolean> pollingStatus = new HashMap<>();
-
+    
     /**
      * Default public constructor with context for inflating views and list to be displayed.
      *
      * @param context       application context to enable inflating views used in the list.
      * @param responseItems List of Maps, where each map is a response item from the server.
      * @param listener      clickListener to download trajectories when clicked.
+     *
      * @see Traj protobuf objects exchanged with the server.
      */
     public TrajDownloadListAdapter(Context context, List<Map<String, String>> responseItems, DownloadClickListener listener) {
         this.context = context;
         this.responseItems = responseItems;
         this.listener = listener;
-        // ✅ 加载本地下载记录
         loadDownloadRecords();
     }
 
@@ -127,12 +123,9 @@
         }
     }
 
-<<<<<<< HEAD
-
-
-
-=======
->>>>>>> 52495ce2
+
+
+
     /**
      * {@inheritDoc}
      *
@@ -191,26 +184,19 @@
             setButtonState(holder.downloadButton, 0); // 未下载状态
         }
 
-<<<<<<< HEAD
-=======
-// 将 matched 和 filePath 复制到 final 变量中供 lambda 使用
->>>>>>> 52495ce2
         final boolean finalMatched = matched;
         final String finalFilePath = filePath;
 
-// 设置按钮点击事件，根据 matched 状态判断行为
         holder.downloadButton.setOnClickListener(v -> {
             String trajId = responseItems.get(position).get("id");
 
             if (finalMatched) {
-                // 当为 replay 状态时，直接启动 ReplayActivity
                 if (finalFilePath != null) {
                     Intent intent = new Intent(context, ReplayActivity.class);
                     intent.putExtra(ReplayActivity.EXTRA_TRAJECTORY_FILE_PATH, finalFilePath);
                     context.startActivity(intent);
                 }
             } else {
-                // 原下载逻辑
                 listener.onPositionClicked(position);
                 startPollingForFileUpdate(holder, trajId); // 独立轮询
             }
@@ -255,7 +241,6 @@
         }
         pollingStatus.put(trajId, true); // 标记为正在轮询
 
-        // Use the app-specific Downloads directory.
         File downloadsFolder = context.getExternalFilesDir(Environment.DIRECTORY_DOWNLOADS);
         File file = new File(downloadsFolder, "download_records.json");
 
