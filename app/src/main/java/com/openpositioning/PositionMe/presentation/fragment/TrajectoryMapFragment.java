--- conflicted
+++ resolved
@@ -247,10 +247,6 @@
                 .width(5f)
                 .add() // start empty
         );
-<<<<<<< HEAD
-
-=======
->>>>>>> 4981d439
     }
 
 
@@ -433,19 +429,11 @@
             wifiMarker.setPosition(wifiLocation);
 
             // Add a segment to the yellow WiFi line, if this is a new location
-<<<<<<< HEAD
-            if (lastwifiLocation != null && !lastwifiLocation.equals(wifiLocation)) {
-                List<LatLng> wifiPoints = new ArrayList<>(wifiPolyline.getPoints());
-                wifiPoints.add(wifiLocation);
-                wifiPolyline.setPoints(wifiPoints);
-            }
-=======
              if (lastwifiLocation != null && !lastwifiLocation.equals(wifiLocation)) {
                  List<LatLng> wifiPoints = new ArrayList<>(wifiPolyline.getPoints());
                  wifiPoints.add(wifiLocation);
                  wifiPolyline.setPoints(wifiPoints);
              }
->>>>>>> 4981d439
             lastwifiLocation = wifiLocation;
         }
     }
@@ -459,7 +447,6 @@
             gnssMarker = null;
         }
     }
-
 
     /**
      * Whether user is currently showing GNSS or not
