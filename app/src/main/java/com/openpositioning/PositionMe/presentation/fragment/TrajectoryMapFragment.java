--- conflicted
+++ resolved
@@ -248,6 +248,7 @@
         sensorFusion = SensorFusion.getInstance();
         trajectoryFilter = new TrajectoryFilter();
         fusionPoints = new ArrayList<>();
+        //sensorFusion.passContext(requireContext());
 
         // Floor up/down logic
         autoFloorSwitch.setOnCheckedChangeListener((compoundButton, isChecked) -> {
@@ -301,16 +302,13 @@
      * @param map
      */
 
+    // Add this method to update the fusion position on the map
     /**
      * Updates the fusion position on the map with the latest estimate.
      *
      * @param fusionLocation The latest fusion position estimate
      */
-<<<<<<< HEAD
     // In the updateFusionPosition method, add style enhancements:
-=======
-    //  In the updateFusionPosition method, add style enhancements:
->>>>>>> 408668a6
     public void updateFusionPosition(@NonNull LatLng fusionLocation, float orientation) {
         if (gMap == null || fusionLocation == null) {
             Log.e("TrajectoryMapFragment", "Cannot update fusion: gMap or fusionLocation is null");
