package com.openpositioning.PositionMe.presentation.fragment;

import android.graphics.Color;
import android.os.Bundle;
import android.util.Log;
import android.view.LayoutInflater;
import android.view.View;
import android.view.ViewGroup;
import android.widget.AdapterView;
import android.widget.ArrayAdapter;
import android.widget.Button;
import android.widget.ImageView;
import android.widget.Spinner;
import com.google.android.material.switchmaterial.SwitchMaterial;

import androidx.annotation.NonNull;
import androidx.annotation.Nullable;
import androidx.fragment.app.Fragment;

import com.google.android.gms.maps.OnMapReadyCallback;
import com.openpositioning.PositionMe.R;
import com.openpositioning.PositionMe.sensors.SensorFusion;
import com.openpositioning.PositionMe.utils.IndoorMapManager;
import com.openpositioning.PositionMe.utils.UtilFunctions;
import com.google.android.gms.maps.CameraUpdateFactory;
import com.google.android.gms.maps.GoogleMap;
import com.google.android.gms.maps.SupportMapFragment;
import com.google.android.gms.maps.model.*;

import java.util.ArrayList;
import java.util.Arrays;
import java.util.List;


/**
 * A fragment responsible for displaying a trajectory map using Google Maps.
 * <p>
 * The TrajectoryMapFragment provides a map interface for visualizing movement trajectories, GNSS
 * tracking, and indoor mapping. It manages map settings, user interactions, and real-time updates
 * to user location and GNSS markers.
 * <p>
 * Key Features:
 * - Displays a Google Map with support for different map types (Hybrid, Normal, Satellite).
 * - Tracks and visualizes user movement using polylines.
 * - Supports GNSS position updates and visual representation.
 * - Includes indoor mapping with floor selection and auto-floor adjustments.
 * - Allows user interaction through map controls and UI elements.
 *
 * @author Mate Stodulka
 * @see com.openpositioning.PositionMe.presentation.activity.RecordingActivity The activity hosting
 * this fragment.
 * @see com.openpositioning.PositionMe.utils.IndoorMapManager Utility for managing indoor map
 * overlays.
 * @see com.openpositioning.PositionMe.utils.UtilFunctions Utility functions for UI and graphics
 * handling.
 */

public class TrajectoryMapFragment extends Fragment {

<<<<<<< HEAD
  private static TrajectoryMapFragment instance;  // Static reference to store the instance of the fragment
  private GoogleMap gMap; // Google Maps instance
  private LatLng currentLocation; // Stores the user's current location
  private LatLng estimatedLocation;
  private LatLng fusedCurrentLocation;
  private LatLng pdrCurrentLocation;
=======
    private static TrajectoryMapFragment instance;  // Static reference to store the instance of the fragment
    private GoogleMap gMap; // Google Maps instance

    private LatLng smoothedPosition; // Smoothed fused position
    private LatLng estimatedLocation;
    private LatLng fusedCurrentLocation;
    private LatLng pdrCurrentLocation;
>>>>>>> 17e5cd2d

  private float currentElevation;

<<<<<<< HEAD
  private Marker orientationMarker; // Marker representing user's heading
  private Marker gnssMarker; // GNSS position marker
  private Marker wifiMarker; // Wifi position marker
  private Marker fusedMarker; // Fused data position marker
  private Polyline polyline; // Polyline representing user's movement path
  private Polyline interpolatedPolyLine; // Polyline extending from current fusion position estimated
  // from PDR.
  private Polyline pdrPolyline; // Polyline for PDR trajectory with a dotted black line

=======
    private Marker orientationMarker; // Marker representing user's heading
    private Marker gnssMarker; // GNSS position marker
    private Marker wifiMarker; // Wifi position marker
    private Marker fusedMarker; // Fused data position marker
    private Polyline polyline; // Polyline representing user's movement path
    private Polyline interpolatedPolyLine; // Polyline extending from current fusion position estimated
                                           // from PDR.
    private Polyline pdrPolyline; // Polyline for PDR trajectory with a dotted black line
    private List<LatLng> movingAverageBuffer = new ArrayList<>();
    private static final int MOVING_AVERAGE_WINDOW = 10;
>>>>>>> 17e5cd2d

  private boolean isPdrOn = false; // Tracks whether the polyline color is red
  private boolean isGnssOn = false; // Tracks if GNSS tracking is enabled
  private boolean isWifiOn = false; // Tracks if GNSS tracking is enabled

  private Polyline gnssPolyline; // Polyline for GNSS path
  private LatLng lastGnssLocation = null; // Stores the last GNSS location

  private LatLng pendingCameraPosition = null; // Stores pending camera movement
  private boolean hasPendingCameraMove = false; // Tracks if camera needs to move

  private IndoorMapManager indoorMapManager; // Manages indoor mapping
  private SensorFusion sensorFusion;


  // UI
  private Spinner switchMapSpinner;

  private SwitchMaterial gnssSwitch;
  private SwitchMaterial wifiSwitch;
  private SwitchMaterial autoFloorSwitch;
  private SwitchMaterial pdrSwitch;
  private com.google.android.material.floatingactionbutton.FloatingActionButton floorUpButton, floorDownButton;
  private Polygon buildingPolygon;


  public TrajectoryMapFragment() {
    // Required empty public constructor
  }

  @Override
  public void onCreate(@Nullable Bundle savedInstanceState) {
    super.onCreate(savedInstanceState);
    instance = this;  // Set the instance when the fragment is created
  }

  /**
   * Static method to retrieve the instance of the fragment.
   *
   * @return The instance of the TrajectoryMapFragment.
   */
  public static TrajectoryMapFragment getInstance() {
    return instance;
  }

  @Nullable
  @Override
  public View onCreateView(@NonNull LayoutInflater inflater,
      @Nullable ViewGroup container,
      @Nullable Bundle savedInstanceState) {
    // Inflate the separate layout containing map + map-related UI
    return inflater.inflate(R.layout.fragment_trajectory_map, container, false);
  }

  @Override
  public void onViewCreated(@NonNull View view,
      @Nullable Bundle savedInstanceState) {
    super.onViewCreated(view, savedInstanceState);

    // Grab references to UI controls
    switchMapSpinner = view.findViewById(R.id.mapSwitchSpinner);
    gnssSwitch = view.findViewById(R.id.gnssSwitch);
    wifiSwitch = view.findViewById(R.id.wifiSwitch);
    autoFloorSwitch = view.findViewById(R.id.autoFloor);
    floorUpButton = view.findViewById(R.id.floorUpButton);
    floorDownButton = view.findViewById(R.id.floorDownButton);
    pdrSwitch = view.findViewById(R.id.pdrSwitch);

    // NEW: Get the toggle button and controls container for collapsing/expanding
    final ImageView toggleButton = view.findViewById(R.id.toggleButton);
    final View controlsContainer = view.findViewById(R.id.controlsContainer);

    // Set initial state (expanded)
    controlsContainer.setVisibility(View.VISIBLE);
    toggleButton.setImageResource(R.drawable.ic_expand_less);

    // Set the toggle logic
    toggleButton.setOnClickListener(new View.OnClickListener() {
      @Override
      public void onClick(View v) {
        if (controlsContainer.getVisibility() == View.VISIBLE) {
          // Collapse the controls container
          controlsContainer.setVisibility(View.GONE);
          // Change icon to indicate expandable state (e.g., arrow down)
          toggleButton.setImageResource(R.drawable.ic_expand_more);
        } else {
          // Expand the controls container
          controlsContainer.setVisibility(View.VISIBLE);
          // Change icon to indicate collapse state (e.g., arrow up)
          toggleButton.setImageResource(R.drawable.ic_expand_less);
        }
      }
    });

    // Setup floor up/down UI hidden initially until we know there's an indoor map
    setFloorControlsVisibility(View.GONE);

    // Initialize the map asynchronously
    SupportMapFragment mapFragment = (SupportMapFragment)
        getChildFragmentManager().findFragmentById(R.id.trajectoryMap);
    if (mapFragment != null) {
      mapFragment.getMapAsync(new OnMapReadyCallback() {
        @Override
        public void onMapReady(@NonNull GoogleMap googleMap) {
          // Assign the provided googleMap to your field variable
          gMap = googleMap;
          // Initialize map settings with the now non-null gMap
          initMapSettings(gMap);

          // If we had a pending camera move, apply it now
          if (hasPendingCameraMove && pendingCameraPosition != null) {
            gMap.moveCamera(CameraUpdateFactory.newLatLngZoom(pendingCameraPosition, 19f));
            hasPendingCameraMove = false;
            pendingCameraPosition = null;
          }

          drawBuildingPolygon();

          Log.d("TrajectoryMapFragment", "onMapReady: Map is ready!");
        }
      });
    }

    // Map type spinner setup
    initMapTypeSpinner();

    // GNSS Switch
    gnssSwitch.setOnCheckedChangeListener((buttonView, isChecked) -> {
      isGnssOn = isChecked;
      if (!isChecked && gnssMarker != null) {
        gnssMarker.remove();
        gnssMarker = null;
      }
      if (gnssPolyline != null) {
        gnssPolyline.setVisible(isChecked);
      }
    });
    // Wifi Switch
    wifiSwitch.setOnCheckedChangeListener((buttonView, isChecked) -> {
      isWifiOn = isChecked;
      if (!isChecked && wifiMarker != null) {
        wifiMarker.remove();
        wifiMarker = null;
      }
    });

    // PDR Switch
    pdrSwitch.setOnCheckedChangeListener((buttonView, isChecked) -> {
      isPdrOn = isChecked;
      if (pdrPolyline != null) {
        pdrPolyline.setVisible(isChecked);
      }
    });

    // Floor up/down logic
    autoFloorSwitch.setOnCheckedChangeListener((compoundButton, isChecked) -> {

      //TODO - fix the sensor fusion method to get the elevation (cannot get it from the current method)
//            float elevationVal = sensorFusion.getElevation();
//            indoorMapManager.setCurrentFloor((int)(elevationVal/indoorMapManager.getFloorHeight())
//                    ,true);
<<<<<<< HEAD
    });

    floorUpButton.setOnClickListener(v -> {
      // If user manually changes floor, turn off auto floor
      autoFloorSwitch.setChecked(false);
      if (indoorMapManager != null) {
        indoorMapManager.increaseFloor();
      }
    });

    floorDownButton.setOnClickListener(v -> {
      autoFloorSwitch.setChecked(false);
      if (indoorMapManager != null) {
        indoorMapManager.decreaseFloor();
      }
    });
  }

  /**
   * Initialize the map settings with the provided GoogleMap instance.
   * <p>
   * The method sets basic map settings, initializes the indoor map manager, and creates an empty
   * polyline for user movement tracking. The method also initializes the GNSS polyline for tracking
   * GNSS path. The method sets the map type to Hybrid and initializes the map with these settings.
   *
   * @param map
   */

  private void initMapSettings(GoogleMap map) {
    // Basic map settings
    map.getUiSettings().setCompassEnabled(true);
    map.getUiSettings().setTiltGesturesEnabled(true);
    map.getUiSettings().setRotateGesturesEnabled(true);
    map.getUiSettings().setScrollGesturesEnabled(true);
    map.setMapType(GoogleMap.MAP_TYPE_HYBRID);

    // Initialize indoor manager
    indoorMapManager = new IndoorMapManager(map);

    // Initialize an empty polyline
    polyline = map.addPolyline(new PolylineOptions()
        .color(Color.RED)
        .width(10f)
        .zIndex(10f)
        .add() // start empty
    );

    interpolatedPolyLine = map.addPolyline(new PolylineOptions()
        .color(Color.RED)
        .width(8f)
        .zIndex(10f)
        .add() // start empty
        .pattern(Arrays.asList(new Dot(), new Gap(10))) // Dotted line
    );

    pdrPolyline = map.addPolyline(new PolylineOptions()
        .color(Color.BLACK)
        .width(5f)
        .zIndex(10f)
        .add() // start empty
    );
    pdrPolyline.setVisible(isPdrOn);

    // GNSS path in blue
    gnssPolyline = map.addPolyline(new PolylineOptions()
        .color(Color.BLUE)
        .zIndex(10f)
        .width(5f)
        .add() // start empty
    );
    gnssPolyline.setVisible(isGnssOn);
  }


  /**
   * Initialize the map type spinner with the available map types.
   * <p>
   * The spinner allows the user to switch between different map types (e.g. Hybrid, Normal,
   * Satellite) to customize their map view. The spinner is populated with the available map types
   * and listens for user selection to update the map accordingly. The map type is updated directly
   * on the GoogleMap instance.
   * <p>
   * Note: The spinner is initialized with the default map type (Hybrid). The map type is updated on
   * user selection.
   * </p>
   * </p>
   *
   * @see com.google.android.gms.maps.GoogleMap The GoogleMap instance to update map type.
   */
  private void initMapTypeSpinner() {
    if (switchMapSpinner == null) {
      return;
=======
        });

        floorUpButton.setOnClickListener(v -> {
            // If user manually changes floor, turn off auto floor
            autoFloorSwitch.setChecked(false);
            if (indoorMapManager != null) {
                indoorMapManager.increaseFloor();
            }
        });

        floorDownButton.setOnClickListener(v -> {
            autoFloorSwitch.setChecked(false);
            if (indoorMapManager != null) {
                indoorMapManager.decreaseFloor();
            }
        });
    }

    /**
     * Initialize the map settings with the provided GoogleMap instance.
     * <p>
     *     The method sets basic map settings, initializes the indoor map manager,
     *     and creates an empty polyline for user movement tracking.
     *     The method also initializes the GNSS polyline for tracking GNSS path.
     *     The method sets the map type to Hybrid and initializes the map with these settings.
     *
     * @param map
     */

    private void initMapSettings(GoogleMap map) {
        // Basic map settings
        map.getUiSettings().setCompassEnabled(true);
        map.getUiSettings().setTiltGesturesEnabled(true);
        map.getUiSettings().setRotateGesturesEnabled(true);
        map.getUiSettings().setScrollGesturesEnabled(true);
        map.setMapType(GoogleMap.MAP_TYPE_HYBRID);

        // Initialize indoor manager
        indoorMapManager = new IndoorMapManager(map);

        // Initialize an empty polyline
        polyline = map.addPolyline(new PolylineOptions()
                .color(Color.RED)
                .width(10f)
                .zIndex(10f)
                .add() // start empty
        );

        interpolatedPolyLine = map.addPolyline(new PolylineOptions()
                .color(Color.RED)
                .width(8f)
                .zIndex(10f)
                .add() // start empty
                .pattern(Arrays.asList(new Dot(), new Gap(10))) // Dotted line
        );

        pdrPolyline = map.addPolyline(new PolylineOptions()
                .color(Color.BLACK)
                .width(5f)
                .zIndex(10f)
                .add() // start empty
        );
        // ensures pdr trajectory is initialised in the invisible state
        pdrPolyline.setVisible(isPdrOn);

        // GNSS path in blue
        gnssPolyline = map.addPolyline(new PolylineOptions()
                .color(Color.BLUE)
                .zIndex(10f)
                .width(5f)
                .add() // start empty
        );
        gnssPolyline.setVisible(isGnssOn);
    }


    /**
     * Initialize the map type spinner with the available map types.
     * <p>
     *     The spinner allows the user to switch between different map types
     *     (e.g. Hybrid, Normal, Satellite) to customize their map view.
     *     The spinner is populated with the available map types and listens
     *     for user selection to update the map accordingly.
     *     The map type is updated directly on the GoogleMap instance.
     *     <p>
     *         Note: The spinner is initialized with the default map type (Hybrid).
     *         The map type is updated on user selection.
     *     </p>
     * </p>
     *     @see com.google.android.gms.maps.GoogleMap The GoogleMap instance to update map type.
     */
    private void initMapTypeSpinner() {
        if (switchMapSpinner == null) return;
        String[] maps = new String[]{
                getString(R.string.hybrid),
                getString(R.string.normal),
                getString(R.string.satellite)
        };
        ArrayAdapter<String> adapter = new ArrayAdapter<>(
                requireContext(),
                android.R.layout.simple_spinner_dropdown_item,
                maps
        );
        switchMapSpinner.setAdapter(adapter);

        switchMapSpinner.setOnItemSelectedListener(new AdapterView.OnItemSelectedListener() {
            @Override
            public void onItemSelected(AdapterView<?> parent, View view,
                                       int position, long id) {
                if (gMap == null) return;
                switch (position){
                    case 0:
                        gMap.setMapType(GoogleMap.MAP_TYPE_HYBRID);
                        break;
                    case 1:
                        gMap.setMapType(GoogleMap.MAP_TYPE_NORMAL);
                        break;
                    case 2:
                        gMap.setMapType(GoogleMap.MAP_TYPE_SATELLITE);
                        break;
                }
            }
            @Override
            public void onNothingSelected(AdapterView<?> parent) {}
        });
>>>>>>> 17e5cd2d
    }
    String[] maps = new String[]{
        getString(R.string.hybrid),
        getString(R.string.normal),
        getString(R.string.satellite)
    };
    ArrayAdapter<String> adapter = new ArrayAdapter<>(
        requireContext(),
        android.R.layout.simple_spinner_dropdown_item,
        maps
    );
    switchMapSpinner.setAdapter(adapter);

    switchMapSpinner.setOnItemSelectedListener(new AdapterView.OnItemSelectedListener() {
      @Override
      public void onItemSelected(AdapterView<?> parent, View view,
          int position, long id) {
        if (gMap == null) {
          return;
        }
        switch (position) {
          case 0:
            gMap.setMapType(GoogleMap.MAP_TYPE_HYBRID);
            break;
          case 1:
            gMap.setMapType(GoogleMap.MAP_TYPE_NORMAL);
            break;
          case 2:
            gMap.setMapType(GoogleMap.MAP_TYPE_SATELLITE);
            break;
        }
      }

      @Override
      public void onNothingSelected(AdapterView<?> parent) {
      }
    });
  }

  public void interpolateFusedLocation(@NonNull LatLng newLocation) {
    if (gMap == null) {
      return;
    }
    // Keep track of current location
    LatLng oldLocation = this.estimatedLocation;
    this.estimatedLocation = newLocation;

    // Extend polyline if movement occurred
    if (oldLocation != null && !oldLocation.equals(this.estimatedLocation)
        && interpolatedPolyLine != null) {
      List<LatLng> points = new ArrayList<>(interpolatedPolyLine.getPoints());
      points.add(this.estimatedLocation);
      interpolatedPolyLine.setPoints(points);
    }
  }


  /**
   * Update user's location in the map. Handles the polyline and orientation marker
   *
   * @param newLocation New location to plot
   * @param orientation User's heading
   */
  public void updateUserLocation(LatLng newLocation, float orientation) {
    if (gMap == null) {
      return;
    }

    // Keep track of current location
    LatLng oldLocation = this.fusedCurrentLocation;
    this.fusedCurrentLocation = newLocation;

    // Add the new location to a moving average buffer
    movingAverageBuffer.add(newLocation);
    if (movingAverageBuffer.size() > MOVING_AVERAGE_WINDOW) {
      movingAverageBuffer.remove(0);
    }

    // Compute the average (smoothed) location from the buffer
    double sumLat = 0, sumLng = 0;
    for (LatLng point : movingAverageBuffer) {
        sumLat += point.latitude;
        sumLng += point.longitude;
    }
    LatLng oldSmoothedPosition = this.smoothedPosition;
    smoothedPosition = new LatLng(sumLat / movingAverageBuffer.size(),
            sumLng / movingAverageBuffer.size());

    // If no marker, create it
    if (orientationMarker == null) {
      orientationMarker = gMap.addMarker(new MarkerOptions()
<<<<<<< HEAD
          .position(newLocation)
          .flat(true)
          .title("Current Position")
          .icon(BitmapDescriptorFactory.fromBitmap(
              UtilFunctions.getBitmapFromVector(requireContext(),
                  R.drawable.ic_baseline_navigation_24)))
=======
              .position(smoothedPosition)
              .flat(true)
              .title("Current Position")
              .icon(BitmapDescriptorFactory.fromBitmap(
                      UtilFunctions.getBitmapFromVector(requireContext(),
                              R.drawable.ic_baseline_navigation_24)))
>>>>>>> 17e5cd2d
      );
      gMap.moveCamera(CameraUpdateFactory.newLatLngZoom(smoothedPosition, 19f));
    } else {
      // Update marker position + orientation
      orientationMarker.setPosition(smoothedPosition);
      orientationMarker.setRotation(orientation);
    }

    // Extend polyline if movement occurred
    if (oldSmoothedPosition != null && !oldSmoothedPosition.equals(smoothedPosition) && polyline != null) {
      this.estimatedLocation = smoothedPosition;
      interpolatedPolyLine.setPoints(new ArrayList<>());
      List<LatLng> points = new ArrayList<>(polyline.getPoints());
      points.add(smoothedPosition);
      polyline.setPoints(points);
    }
    // Update indoor map overlay
    if (indoorMapManager != null) {
      indoorMapManager.setCurrentLocation(smoothedPosition);
      setFloorControlsVisibility(indoorMapManager.getIsIndoorMapSet() ? View.VISIBLE : View.GONE);
    }
  }
<<<<<<< HEAD
=======
    /**
     * Update the user's current location on the map, create or move orientation marker,
     * and append to polyline if the user actually moved.
     *
     * @param newLocation The new location to plot.
     * @param initialPosition to offset the new location if needed
     * @param orientation The user’s heading (e.g. from sensor fusion).
     */
    public void updateUserLocation(@NonNull LatLng newLocation, LatLng initialPosition,
                                   float orientation) {
      LatLng offsetNewLocation = new LatLng(newLocation.latitude + initialPosition.latitude,
              newLocation.longitude + initialPosition.longitude);
      updateUserLocation(offsetNewLocation, orientation);
    }
    public void updatePdrLocation(@NonNull LatLng newLocation, LatLng initialPosition) {
        if (gMap == null) return;
        // Keep track of current location
        LatLng oldLocation = this.pdrCurrentLocation;
        this.pdrCurrentLocation = new LatLng(newLocation.latitude + initialPosition.latitude,
                newLocation.longitude + initialPosition.longitude);
        // Extend polyline if movement occurred
        if (oldLocation != null && !oldLocation.equals(this.pdrCurrentLocation) && pdrPolyline != null) {
            List<LatLng> points = new ArrayList<>(pdrPolyline.getPoints());
            points.add(this.pdrCurrentLocation);
            while (points.size() > 50) {
                points.remove(0);
            }
            pdrPolyline.setPoints(points);
        }
    }
>>>>>>> 17e5cd2d

  /**
   * Update the user's current location on the map, create or move orientation marker, and append to
   * polyline if the user actually moved.
   *
   * @param newLocation     The new location to plot.
   * @param initialPosition to offset the new location if needed
   * @param orientation     The user’s heading (e.g. from sensor fusion).
   */
  public void updateUserLocation(@NonNull LatLng newLocation, LatLng initialPosition,
      float orientation) {
    LatLng offsetNewLocation = new LatLng(newLocation.latitude + initialPosition.latitude,
        newLocation.longitude + initialPosition.longitude);
    updateUserLocation(offsetNewLocation, orientation);
  }

  public void updatePdrLocation(@NonNull LatLng newLocation) {
    if (gMap == null) {
      return;
    }
    // Keep track of current location
    LatLng oldLocation = this.pdrCurrentLocation;
    this.pdrCurrentLocation = newLocation;
    // Extend polyline if movement occurred
    if (oldLocation != null && !oldLocation.equals(this.pdrCurrentLocation)
        && pdrPolyline != null) {
      List<LatLng> points = new ArrayList<>(pdrPolyline.getPoints());
      points.add(this.pdrCurrentLocation);
      pdrPolyline.setPoints(points);
    }
  }
  /**
   * Set the initial camera position for the map.
   * <p>
   * The method sets the initial camera position for the map when it is first loaded. If the map is
   * already ready, the camera is moved immediately. If the map is not ready, the camera position is
   * stored until the map is ready. The method also tracks if there is a pending camera move.
   * </p>
   *
   * @param startLocation The initial camera position to set.
   */
  public void setInitialCameraPosition(@NonNull LatLng startLocation) {
    // If the map is already ready, move camera immediately
    if (gMap != null) {
      gMap.moveCamera(CameraUpdateFactory.newLatLngZoom(startLocation, 19f));
    } else {
      // Otherwise, store it until onMapReady
      pendingCameraPosition = startLocation;
      hasPendingCameraMove = true;
    }
  }


  /**
   * Get the current user location on the map.
   *
   * @return The current user location as a LatLng object.
   */
  public LatLng getCurrentLocation() {
    return fusedCurrentLocation;
  }

  public LatLng getPdrCurrentLocation() {
    return pdrCurrentLocation;
  }

  public LatLng getEstimatedLocation() {
    return estimatedLocation;
  }

  /**
   * Called when we want to set or update the GNSS marker position
   */
  public void updateGNSS(@NonNull LatLng gnssLocation) {
    if (gMap == null) {
      return;
    }
    if (!isGnssOn) {
      return;
    }

    if (gnssMarker == null) {
      // Create the GNSS marker for the first time
      gnssMarker = gMap.addMarker(new MarkerOptions()
          .position(gnssLocation)
          .title("GNSS Position")
          .icon(BitmapDescriptorFactory
              .defaultMarker(BitmapDescriptorFactory.HUE_AZURE)));
      lastGnssLocation = gnssLocation;
    } else {
      // Move existing GNSS marker
      gnssMarker.setPosition(gnssLocation);

      // Add a segment to the blue GNSS line, if this is a new location
      if (lastGnssLocation != null && !lastGnssLocation.equals(gnssLocation)) {
        List<LatLng> gnssPoints = new ArrayList<>(gnssPolyline.getPoints());
        gnssPoints.add(gnssLocation);
        gnssPolyline.setPoints(gnssPoints);
      }
      lastGnssLocation = gnssLocation;
    }
  }

  /**
   * Update the map with a WiFi marker at the specified location.
   *
   * @param wifiLocation The location where the WiFi marker should be placed.
   */
  public void updateWifi(@NonNull LatLng wifiLocation) {
    if (gMap == null) {
      return;
    }
    if (!isWifiOn) {
      return;
    }

    if (wifiMarker == null) {
      // Create the WiFi marker if it doesn't already exist
      wifiMarker = gMap.addMarker(new MarkerOptions()
          .position(wifiLocation)
          .title("WiFi Access Point")
          .icon(BitmapDescriptorFactory.defaultMarker(BitmapDescriptorFactory.HUE_ORANGE))
      );
    } else {
      // Update the existing WiFi marker's position
      wifiMarker.setPosition(wifiLocation);
    }
  }

  /**
   * Update the map with a Fused marker at the specified location.
   *
   * @param fusedLocation The location where the Fused marker should be placed.
   */
  public void updateFused(@NonNull LatLng fusedLocation) {
    if (gMap == null) {
      return;
    }

    if (fusedMarker == null) {
      // Create the fused marker if it doesn't already exist
      fusedMarker = gMap.addMarker(new MarkerOptions()
          .position(fusedLocation)
          .title("Fused Position")
          .icon(BitmapDescriptorFactory.defaultMarker(BitmapDescriptorFactory.HUE_GREEN))
      );
    } else {
      // Update the existing fused marker's position
      fusedMarker.setPosition(fusedLocation);
    }
  }

  public void updateFloor(int floor) {
    if (indoorMapManager != null && this.autoFloorSwitch.isChecked()) {
      indoorMapManager.setCurrentFloor(floor, true);
    }
  }

  public void updateElevation(float elevation) {

  }

  /**
   * Remove GNSS marker if user toggles it off
   */

  public void clearGNSS() {
    if (gnssMarker != null) {
      gnssMarker.remove();
      gnssMarker = null;
    }
  }

  public void clearWifi() {
    if (wifiMarker != null) {
      wifiMarker.remove();
      wifiMarker = null;
    }
  }

  public void clearFused() {
    if (fusedMarker != null) {
      fusedMarker.remove();
      fusedMarker = null;
    }
  }


  /**
   * Whether user is currently showing GNSS or not
   */
  public boolean isGnssEnabled() {
    return isGnssOn;
  }

  public boolean isWifiEnabled() {
    return isWifiOn;
  }

  private void setFloorControlsVisibility(int visibility) {
    floorUpButton.setVisibility(visibility);
    floorDownButton.setVisibility(visibility);
    autoFloorSwitch.setVisibility(visibility);
  }

  public void clearMapAndReset() {
    if (polyline != null) {
      polyline.remove();
      polyline = null;
    }
    if (gnssPolyline != null) {
      gnssPolyline.remove();
      gnssPolyline = null;
    }
    if (pdrPolyline != null) {
      pdrPolyline.remove();
      pdrPolyline = null;
    }
<<<<<<< HEAD
    if (orientationMarker != null) {
      orientationMarker.remove();
      orientationMarker = null;
    }
    if (gnssMarker != null) {
      gnssMarker.remove();
      gnssMarker = null;
=======

    public void clearMapAndReset() {
        if (polyline != null) {
            polyline.remove();
            polyline = null;
        }
        if (gnssPolyline != null) {
            gnssPolyline.remove();
            gnssPolyline = null;
        }
        if (orientationMarker != null) {
            orientationMarker.remove();
            orientationMarker = null;
        }
        if (gnssMarker != null) {
            gnssMarker.remove();
            gnssMarker = null;
        }
        lastGnssLocation = null;

        // Re-create empty polylines with your chosen colors
        if (gMap != null) {
            polyline = gMap.addPolyline(new PolylineOptions()
                    .color(Color.RED)
                    .zIndex(10f)
                    .width(5f)
                    .add());
            gnssPolyline = gMap.addPolyline(new PolylineOptions()
                    .color(Color.BLUE)
                    .zIndex(10f)
                    .width(5f)
                    .add());
        }
>>>>>>> 17e5cd2d
    }
    lastGnssLocation = null;
    currentLocation = null;

    // Re-create empty polylines with your chosen colors
    if (gMap != null) {
      polyline = gMap.addPolyline(new PolylineOptions()
          .color(Color.RED)
          .zIndex(10f)
          .width(5f)
          .add());
      gnssPolyline = gMap.addPolyline(new PolylineOptions()
          .color(Color.BLUE)
          .zIndex(10f)
          .width(5f)
          .add());
      pdrPolyline = gMap.addPolyline(new PolylineOptions()
              .color(Color.BLACK)
              .zIndex(10f)
              .width(5f)
              .add());
    }
  }

  /**
   * Draw the building polygon on the map
   * <p>
   * The method draws a polygon representing the building on the map. The polygon is drawn with
   * specific vertices and colors to represent different buildings or areas on the map. The method
   * removes the old polygon if it exists and adds the new polygon to the map with the specified
   * options. The method logs the number of vertices in the polygon for debugging.
   * <p>
   * <p>
   * Note: The method uses hard-coded vertices for the building polygon.
   *
   * </p>
   * <p>
   * See: {@link com.google.android.gms.maps.model.PolygonOptions} The options for the new polygon.
   */
  private void drawBuildingPolygon() {
    if (gMap == null) {
      Log.e("TrajectoryMapFragment", "GoogleMap is not ready");
      return;
    }

    // nuclear building polygon vertices
    LatLng nucleus1 = new LatLng(55.92279538827796, -3.174612147506538);
    LatLng nucleus2 = new LatLng(55.92278121423647, -3.174107900816096);
    LatLng nucleus3 = new LatLng(55.92288405733954, -3.173843694667146);
    LatLng nucleus4 = new LatLng(55.92331786793876, -3.173832892645086);
    LatLng nucleus5 = new LatLng(55.923337194112555, -3.1746284301397387);

    // nkml building polygon vertices
    LatLng nkml1 = new LatLng(55.9230343434213, -3.1751847990731954);
    LatLng nkml2 = new LatLng(55.923032840563366, -3.174777103346131);
    LatLng nkml4 = new LatLng(55.92280139974615, -3.175195527934348);
    LatLng nkml3 = new LatLng(55.922793885410734, -3.1747958788136867);

    LatLng fjb1 = new LatLng(55.92269205199916, -3.1729563477188774);//left top
    LatLng fjb2 = new LatLng(55.922822801570994, -3.172594249522305);
    LatLng fjb3 = new LatLng(55.92223512226413, -3.171921917547244);
    LatLng fjb4 = new LatLng(55.9221071265519, -3.1722813131202097);

    LatLng faraday1 = new LatLng(55.92242866264128, -3.1719553662011815);
    LatLng faraday2 = new LatLng(55.9224966752294, -3.1717846714743474);
    LatLng faraday3 = new LatLng(55.922271383074154, -3.1715191463437162);
    LatLng faraday4 = new LatLng(55.92220124468304, -3.171705013935158);

    PolygonOptions buildingPolygonOptions = new PolygonOptions()
        .add(nucleus1, nucleus2, nucleus3, nucleus4, nucleus5)
        .strokeColor(Color.RED)    // Red border
        .strokeWidth(10f)           // Border width
        //.fillColor(Color.argb(50, 255, 0, 0)) // Semi-transparent red fill
        .zIndex(1);                // Set a higher zIndex to ensure it appears above other overlays

    // Options for the new polygon
    PolygonOptions buildingPolygonOptions2 = new PolygonOptions()
        .add(nkml1, nkml2, nkml3, nkml4, nkml1)
        .strokeColor(Color.BLUE)    // Blue border
        .strokeWidth(10f)           // Border width
        // .fillColor(Color.argb(50, 0, 0, 255)) // Semi-transparent blue fill
        .zIndex(1);                // Set a higher zIndex to ensure it appears above other overlays

    PolygonOptions buildingPolygonOptions3 = new PolygonOptions()
        .add(fjb1, fjb2, fjb3, fjb4, fjb1)
        .strokeColor(Color.GREEN)    // Green border
        .strokeWidth(10f)           // Border width
        //.fillColor(Color.argb(50, 0, 255, 0)) // Semi-transparent green fill
        .zIndex(1);                // Set a higher zIndex to ensure it appears above other overlays

    PolygonOptions buildingPolygonOptions4 = new PolygonOptions()
        .add(faraday1, faraday2, faraday3, faraday4, faraday1)
        .strokeColor(Color.YELLOW)    // Yellow border
        .strokeWidth(10f)           // Border width
        //.fillColor(Color.argb(50, 255, 255, 0)) // Semi-transparent yellow fill
        .zIndex(1);                // Set a higher zIndex to ensure it appears above other overlays

    // Remove the old polygon if it exists
    if (buildingPolygon != null) {
      buildingPolygon.remove();
    }

    // Add the polygon to the map
    buildingPolygon = gMap.addPolygon(buildingPolygonOptions);
    gMap.addPolygon(buildingPolygonOptions2);
    gMap.addPolygon(buildingPolygonOptions3);
    gMap.addPolygon(buildingPolygonOptions4);
    Log.d("TrajectoryMapFragment",
        "Building polygon added, vertex count: " + buildingPolygon.getPoints().size());
  }

  /**
   * Function to add a tag marker to the map.
   *
   * @param tagLocation The `LatLng` coordinates where the tag should be placed
   */
  public void addTagMarker(LatLng tagLocation) {
    if (gMap != null) {
      gMap.addMarker(new MarkerOptions()
<<<<<<< HEAD
          .position(tagLocation)
          .title("Tag")
          .icon(BitmapDescriptorFactory.defaultMarker(BitmapDescriptorFactory.HUE_ORANGE)));
=======
              .position(tagLocation)
              .title("Tag")
              .icon(BitmapDescriptorFactory.defaultMarker(BitmapDescriptorFactory.HUE_GREEN)));
>>>>>>> 17e5cd2d
      Log.d("TrajectoryMapFragment", "Tag marker added at: " + tagLocation.toString());
    } else {
      Log.e("TrajectoryMapFragment", "Google Map is not ready yet.");
    }
  }


}<|MERGE_RESOLUTION|>--- conflicted
+++ resolved
@@ -57,14 +57,6 @@
 
 public class TrajectoryMapFragment extends Fragment {
 
-<<<<<<< HEAD
-  private static TrajectoryMapFragment instance;  // Static reference to store the instance of the fragment
-  private GoogleMap gMap; // Google Maps instance
-  private LatLng currentLocation; // Stores the user's current location
-  private LatLng estimatedLocation;
-  private LatLng fusedCurrentLocation;
-  private LatLng pdrCurrentLocation;
-=======
     private static TrajectoryMapFragment instance;  // Static reference to store the instance of the fragment
     private GoogleMap gMap; // Google Maps instance
 
@@ -72,21 +64,9 @@
     private LatLng estimatedLocation;
     private LatLng fusedCurrentLocation;
     private LatLng pdrCurrentLocation;
->>>>>>> 17e5cd2d
 
   private float currentElevation;
 
-<<<<<<< HEAD
-  private Marker orientationMarker; // Marker representing user's heading
-  private Marker gnssMarker; // GNSS position marker
-  private Marker wifiMarker; // Wifi position marker
-  private Marker fusedMarker; // Fused data position marker
-  private Polyline polyline; // Polyline representing user's movement path
-  private Polyline interpolatedPolyLine; // Polyline extending from current fusion position estimated
-  // from PDR.
-  private Polyline pdrPolyline; // Polyline for PDR trajectory with a dotted black line
-
-=======
     private Marker orientationMarker; // Marker representing user's heading
     private Marker gnssMarker; // GNSS position marker
     private Marker wifiMarker; // Wifi position marker
@@ -97,7 +77,6 @@
     private Polyline pdrPolyline; // Polyline for PDR trajectory with a dotted black line
     private List<LatLng> movingAverageBuffer = new ArrayList<>();
     private static final int MOVING_AVERAGE_WINDOW = 10;
->>>>>>> 17e5cd2d
 
   private boolean isPdrOn = false; // Tracks whether the polyline color is red
   private boolean isGnssOn = false; // Tracks if GNSS tracking is enabled
@@ -259,7 +238,6 @@
 //            float elevationVal = sensorFusion.getElevation();
 //            indoorMapManager.setCurrentFloor((int)(elevationVal/indoorMapManager.getFloorHeight())
 //                    ,true);
-<<<<<<< HEAD
     });
 
     floorUpButton.setOnClickListener(v -> {
@@ -315,23 +293,24 @@
         .pattern(Arrays.asList(new Dot(), new Gap(10))) // Dotted line
     );
 
-    pdrPolyline = map.addPolyline(new PolylineOptions()
-        .color(Color.BLACK)
-        .width(5f)
-        .zIndex(10f)
-        .add() // start empty
-    );
-    pdrPolyline.setVisible(isPdrOn);
-
-    // GNSS path in blue
-    gnssPolyline = map.addPolyline(new PolylineOptions()
-        .color(Color.BLUE)
-        .zIndex(10f)
-        .width(5f)
-        .add() // start empty
-    );
-    gnssPolyline.setVisible(isGnssOn);
-  }
+        pdrPolyline = map.addPolyline(new PolylineOptions()
+                .color(Color.BLACK)
+                .width(5f)
+                .zIndex(10f)
+                .add() // start empty
+        );
+        // ensures pdr trajectory is initialised in the invisible state
+        pdrPolyline.setVisible(isPdrOn);
+
+        // GNSS path in blue
+        gnssPolyline = map.addPolyline(new PolylineOptions()
+                .color(Color.BLUE)
+                .zIndex(10f)
+                .width(5f)
+                .add() // start empty
+        );
+        gnssPolyline.setVisible(isGnssOn);
+    }
 
 
   /**
@@ -352,133 +331,6 @@
   private void initMapTypeSpinner() {
     if (switchMapSpinner == null) {
       return;
-=======
-        });
-
-        floorUpButton.setOnClickListener(v -> {
-            // If user manually changes floor, turn off auto floor
-            autoFloorSwitch.setChecked(false);
-            if (indoorMapManager != null) {
-                indoorMapManager.increaseFloor();
-            }
-        });
-
-        floorDownButton.setOnClickListener(v -> {
-            autoFloorSwitch.setChecked(false);
-            if (indoorMapManager != null) {
-                indoorMapManager.decreaseFloor();
-            }
-        });
-    }
-
-    /**
-     * Initialize the map settings with the provided GoogleMap instance.
-     * <p>
-     *     The method sets basic map settings, initializes the indoor map manager,
-     *     and creates an empty polyline for user movement tracking.
-     *     The method also initializes the GNSS polyline for tracking GNSS path.
-     *     The method sets the map type to Hybrid and initializes the map with these settings.
-     *
-     * @param map
-     */
-
-    private void initMapSettings(GoogleMap map) {
-        // Basic map settings
-        map.getUiSettings().setCompassEnabled(true);
-        map.getUiSettings().setTiltGesturesEnabled(true);
-        map.getUiSettings().setRotateGesturesEnabled(true);
-        map.getUiSettings().setScrollGesturesEnabled(true);
-        map.setMapType(GoogleMap.MAP_TYPE_HYBRID);
-
-        // Initialize indoor manager
-        indoorMapManager = new IndoorMapManager(map);
-
-        // Initialize an empty polyline
-        polyline = map.addPolyline(new PolylineOptions()
-                .color(Color.RED)
-                .width(10f)
-                .zIndex(10f)
-                .add() // start empty
-        );
-
-        interpolatedPolyLine = map.addPolyline(new PolylineOptions()
-                .color(Color.RED)
-                .width(8f)
-                .zIndex(10f)
-                .add() // start empty
-                .pattern(Arrays.asList(new Dot(), new Gap(10))) // Dotted line
-        );
-
-        pdrPolyline = map.addPolyline(new PolylineOptions()
-                .color(Color.BLACK)
-                .width(5f)
-                .zIndex(10f)
-                .add() // start empty
-        );
-        // ensures pdr trajectory is initialised in the invisible state
-        pdrPolyline.setVisible(isPdrOn);
-
-        // GNSS path in blue
-        gnssPolyline = map.addPolyline(new PolylineOptions()
-                .color(Color.BLUE)
-                .zIndex(10f)
-                .width(5f)
-                .add() // start empty
-        );
-        gnssPolyline.setVisible(isGnssOn);
-    }
-
-
-    /**
-     * Initialize the map type spinner with the available map types.
-     * <p>
-     *     The spinner allows the user to switch between different map types
-     *     (e.g. Hybrid, Normal, Satellite) to customize their map view.
-     *     The spinner is populated with the available map types and listens
-     *     for user selection to update the map accordingly.
-     *     The map type is updated directly on the GoogleMap instance.
-     *     <p>
-     *         Note: The spinner is initialized with the default map type (Hybrid).
-     *         The map type is updated on user selection.
-     *     </p>
-     * </p>
-     *     @see com.google.android.gms.maps.GoogleMap The GoogleMap instance to update map type.
-     */
-    private void initMapTypeSpinner() {
-        if (switchMapSpinner == null) return;
-        String[] maps = new String[]{
-                getString(R.string.hybrid),
-                getString(R.string.normal),
-                getString(R.string.satellite)
-        };
-        ArrayAdapter<String> adapter = new ArrayAdapter<>(
-                requireContext(),
-                android.R.layout.simple_spinner_dropdown_item,
-                maps
-        );
-        switchMapSpinner.setAdapter(adapter);
-
-        switchMapSpinner.setOnItemSelectedListener(new AdapterView.OnItemSelectedListener() {
-            @Override
-            public void onItemSelected(AdapterView<?> parent, View view,
-                                       int position, long id) {
-                if (gMap == null) return;
-                switch (position){
-                    case 0:
-                        gMap.setMapType(GoogleMap.MAP_TYPE_HYBRID);
-                        break;
-                    case 1:
-                        gMap.setMapType(GoogleMap.MAP_TYPE_NORMAL);
-                        break;
-                    case 2:
-                        gMap.setMapType(GoogleMap.MAP_TYPE_SATELLITE);
-                        break;
-                }
-            }
-            @Override
-            public void onNothingSelected(AdapterView<?> parent) {}
-        });
->>>>>>> 17e5cd2d
     }
     String[] maps = new String[]{
         getString(R.string.hybrid),
@@ -570,58 +422,53 @@
     // If no marker, create it
     if (orientationMarker == null) {
       orientationMarker = gMap.addMarker(new MarkerOptions()
-<<<<<<< HEAD
-          .position(newLocation)
-          .flat(true)
-          .title("Current Position")
-          .icon(BitmapDescriptorFactory.fromBitmap(
-              UtilFunctions.getBitmapFromVector(requireContext(),
-                  R.drawable.ic_baseline_navigation_24)))
-=======
               .position(smoothedPosition)
               .flat(true)
               .title("Current Position")
               .icon(BitmapDescriptorFactory.fromBitmap(
                       UtilFunctions.getBitmapFromVector(requireContext(),
                               R.drawable.ic_baseline_navigation_24)))
->>>>>>> 17e5cd2d
       );
-      gMap.moveCamera(CameraUpdateFactory.newLatLngZoom(smoothedPosition, 19f));
+      gMap.moveCamera(CameraUpdateFactory.newLatLngZoom(this.fusedCurrentLocation, 19f));
     } else {
       // Update marker position + orientation
-      orientationMarker.setPosition(smoothedPosition);
+      orientationMarker.setPosition(this.fusedCurrentLocation);
       orientationMarker.setRotation(orientation);
     }
 
     // Extend polyline if movement occurred
-    if (oldSmoothedPosition != null && !oldSmoothedPosition.equals(smoothedPosition) && polyline != null) {
-      this.estimatedLocation = smoothedPosition;
+    if (oldLocation != null && !oldLocation.equals(this.fusedCurrentLocation) && polyline != null) {
+      this.estimatedLocation = newLocation;
       interpolatedPolyLine.setPoints(new ArrayList<>());
       List<LatLng> points = new ArrayList<>(polyline.getPoints());
-      points.add(smoothedPosition);
+      points.add(this.fusedCurrentLocation);
       polyline.setPoints(points);
     }
     // Update indoor map overlay
     if (indoorMapManager != null) {
-      indoorMapManager.setCurrentLocation(smoothedPosition);
+      indoorMapManager.setCurrentLocation(this.fusedCurrentLocation);
       setFloorControlsVisibility(indoorMapManager.getIsIndoorMapSet() ? View.VISIBLE : View.GONE);
     }
   }
-<<<<<<< HEAD
-=======
-    /**
-     * Update the user's current location on the map, create or move orientation marker,
-     * and append to polyline if the user actually moved.
-     *
-     * @param newLocation The new location to plot.
-     * @param initialPosition to offset the new location if needed
-     * @param orientation The user’s heading (e.g. from sensor fusion).
-     */
-    public void updateUserLocation(@NonNull LatLng newLocation, LatLng initialPosition,
-                                   float orientation) {
-      LatLng offsetNewLocation = new LatLng(newLocation.latitude + initialPosition.latitude,
-              newLocation.longitude + initialPosition.longitude);
-      updateUserLocation(offsetNewLocation, orientation);
+
+  /**
+   * Update the user's current location on the map, create or move orientation marker, and append to
+   * polyline if the user actually moved.
+   *
+   * @param newLocation     The new location to plot.
+   * @param initialPosition to offset the new location if needed
+   * @param orientation     The user’s heading (e.g. from sensor fusion).
+   */
+  public void updateUserLocation(@NonNull LatLng newLocation, LatLng initialPosition,
+      float orientation) {
+    LatLng offsetNewLocation = new LatLng(newLocation.latitude + initialPosition.latitude,
+        newLocation.longitude + initialPosition.longitude);
+    updateUserLocation(offsetNewLocation, orientation);
+  }
+
+  public void updatePdrLocation(@NonNull LatLng newLocation) {
+    if (gMap == null) {
+      return;
     }
     public void updatePdrLocation(@NonNull LatLng newLocation, LatLng initialPosition) {
         if (gMap == null) return;
@@ -639,58 +486,27 @@
             pdrPolyline.setPoints(points);
         }
     }
->>>>>>> 17e5cd2d
-
-  /**
-   * Update the user's current location on the map, create or move orientation marker, and append to
-   * polyline if the user actually moved.
-   *
-   * @param newLocation     The new location to plot.
-   * @param initialPosition to offset the new location if needed
-   * @param orientation     The user’s heading (e.g. from sensor fusion).
-   */
-  public void updateUserLocation(@NonNull LatLng newLocation, LatLng initialPosition,
-      float orientation) {
-    LatLng offsetNewLocation = new LatLng(newLocation.latitude + initialPosition.latitude,
-        newLocation.longitude + initialPosition.longitude);
-    updateUserLocation(offsetNewLocation, orientation);
-  }
-
-  public void updatePdrLocation(@NonNull LatLng newLocation) {
-    if (gMap == null) {
-      return;
-    }
-    // Keep track of current location
-    LatLng oldLocation = this.pdrCurrentLocation;
-    this.pdrCurrentLocation = newLocation;
-    // Extend polyline if movement occurred
-    if (oldLocation != null && !oldLocation.equals(this.pdrCurrentLocation)
-        && pdrPolyline != null) {
-      List<LatLng> points = new ArrayList<>(pdrPolyline.getPoints());
-      points.add(this.pdrCurrentLocation);
-      pdrPolyline.setPoints(points);
-    }
-  }
-  /**
-   * Set the initial camera position for the map.
-   * <p>
-   * The method sets the initial camera position for the map when it is first loaded. If the map is
-   * already ready, the camera is moved immediately. If the map is not ready, the camera position is
-   * stored until the map is ready. The method also tracks if there is a pending camera move.
-   * </p>
-   *
-   * @param startLocation The initial camera position to set.
-   */
-  public void setInitialCameraPosition(@NonNull LatLng startLocation) {
-    // If the map is already ready, move camera immediately
-    if (gMap != null) {
-      gMap.moveCamera(CameraUpdateFactory.newLatLngZoom(startLocation, 19f));
-    } else {
-      // Otherwise, store it until onMapReady
-      pendingCameraPosition = startLocation;
-      hasPendingCameraMove = true;
-    }
-  }
+
+    /**
+     * Set the initial camera position for the map.
+     * <p>
+     *     The method sets the initial camera position for the map when it is first loaded.
+     *     If the map is already ready, the camera is moved immediately.
+     *     If the map is not ready, the camera position is stored until the map is ready.
+     *     The method also tracks if there is a pending camera move.
+     * </p>
+     * @param startLocation The initial camera position to set.
+     */
+    public void setInitialCameraPosition(@NonNull LatLng startLocation) {
+        // If the map is already ready, move camera immediately
+        if (gMap != null) {
+            gMap.moveCamera(CameraUpdateFactory.newLatLngZoom(startLocation, 19f));
+        } else {
+            // Otherwise, store it until onMapReady
+            pendingCameraPosition = startLocation;
+            hasPendingCameraMove = true;
+        }
+    }
 
 
   /**
@@ -845,34 +661,15 @@
     autoFloorSwitch.setVisibility(visibility);
   }
 
-  public void clearMapAndReset() {
-    if (polyline != null) {
-      polyline.remove();
-      polyline = null;
-    }
-    if (gnssPolyline != null) {
-      gnssPolyline.remove();
-      gnssPolyline = null;
-    }
-    if (pdrPolyline != null) {
-      pdrPolyline.remove();
-      pdrPolyline = null;
-    }
-<<<<<<< HEAD
-    if (orientationMarker != null) {
-      orientationMarker.remove();
-      orientationMarker = null;
-    }
-    if (gnssMarker != null) {
-      gnssMarker.remove();
-      gnssMarker = null;
-=======
-
     public void clearMapAndReset() {
         if (polyline != null) {
             polyline.remove();
             polyline = null;
         }
+        if (pdrPolyline != null) {
+          pdrPolyline.remove();
+          pdrPolyline = null;
+        }
         if (gnssPolyline != null) {
             gnssPolyline.remove();
             gnssPolyline = null;
@@ -886,24 +683,6 @@
             gnssMarker = null;
         }
         lastGnssLocation = null;
-
-        // Re-create empty polylines with your chosen colors
-        if (gMap != null) {
-            polyline = gMap.addPolyline(new PolylineOptions()
-                    .color(Color.RED)
-                    .zIndex(10f)
-                    .width(5f)
-                    .add());
-            gnssPolyline = gMap.addPolyline(new PolylineOptions()
-                    .color(Color.BLUE)
-                    .zIndex(10f)
-                    .width(5f)
-                    .add());
-        }
->>>>>>> 17e5cd2d
-    }
-    lastGnssLocation = null;
-    currentLocation = null;
 
     // Re-create empty polylines with your chosen colors
     if (gMap != null) {
@@ -1020,15 +799,9 @@
   public void addTagMarker(LatLng tagLocation) {
     if (gMap != null) {
       gMap.addMarker(new MarkerOptions()
-<<<<<<< HEAD
-          .position(tagLocation)
-          .title("Tag")
-          .icon(BitmapDescriptorFactory.defaultMarker(BitmapDescriptorFactory.HUE_ORANGE)));
-=======
               .position(tagLocation)
               .title("Tag")
               .icon(BitmapDescriptorFactory.defaultMarker(BitmapDescriptorFactory.HUE_GREEN)));
->>>>>>> 17e5cd2d
       Log.d("TrajectoryMapFragment", "Tag marker added at: " + tagLocation.toString());
     } else {
       Log.e("TrajectoryMapFragment", "Google Map is not ready yet.");
