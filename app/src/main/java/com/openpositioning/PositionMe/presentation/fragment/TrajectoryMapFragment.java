--- conflicted
+++ resolved
@@ -1,6 +1,5 @@
 package com.openpositioning.PositionMe.presentation.fragment;
 
-import android.app.AlertDialog;
 import android.graphics.Color;
 import android.os.Bundle;
 import android.util.Log;
@@ -48,7 +47,6 @@
  * - Displays a Google Map with support for different map types (Hybrid, Normal, Satellite).
  * - Tracks and visualizes user movement using polylines.
  * - Supports GNSS position updates and visual representation.
- * - Supports Wifi position updates and visual representation.
  * - Includes indoor mapping with floor selection and auto-floor adjustments.
  * - Allows user interaction through map controls and UI elements.
  *
@@ -74,7 +72,6 @@
     private Polyline gnssPolyline; // Polyline for GNSS path
     private LatLng lastGnssLocation = null; // Stores the last GNSS location
 
-
     private Polyline fusionPolyline; // Polyline for the fusion path
     private LatLng lastFusionLocation = null; // Last fusion position
     private Marker fusionMarker; // Marker for current fusion position
@@ -89,15 +86,6 @@
     private Polyline wifiPolyline;  // WiFi Position Path
     private LatLng lastWifiLocation = null; // Last WiFi position
     private boolean isWifiOn = false; // Toggle for WiFi tracking
-
-
-
-
-    private Marker wifiMarker;  // WiFi Position Marker
-    private Polyline wifiPolyline;  // WiFi Position Path
-    private LatLng lastWifiLocation = null; // Last WiFi position
-    private boolean isWifiOn = false; // Toggle for WiFi tracking
-
 
 
 
@@ -143,14 +131,9 @@
         // Grab references to UI controls
         switchMapSpinner = view.findViewById(R.id.mapSwitchSpinner);
         gnssSwitch      = view.findViewById(R.id.gnssSwitch);
-<<<<<<< HEAD
-
-        wifiSwitch = view.findViewById(R.id.wifiSwitch);
-=======
         wifiSwitch = view.findViewById(R.id.wifiSwitch);
         pdrSwitch = view.findViewById(R.id.pdrSwitch);
 
->>>>>>> a3fd9e93
 
         autoFloorSwitch = view.findViewById(R.id.autoFloor);
         floorUpButton   = view.findViewById(R.id.floorUpButton);
@@ -203,7 +186,6 @@
             if (gnssPolyline != null) {
                 gnssPolyline.setPoints(new ArrayList<>()); // Clear the polyline
             }
-<<<<<<< HEAD
         });
 
 
@@ -216,19 +198,6 @@
             }
             if (wifiPolyline != null) {
                 wifiPolyline.setPoints(new ArrayList<>()); // Clear the polyline
-=======
-        });
-
-
-        //wifi switch
-        wifiSwitch.setOnCheckedChangeListener((buttonView, isChecked) -> {
-            isWifiOn = isChecked;
-            if (!isChecked && wifiMarker != null) {
-                wifiMarker.remove();
-                wifiMarker = null;
-            }
-            if (wifiPolyline != null) {
-                wifiPolyline.setPoints(new ArrayList<>()); // Clear the polyline
             }
         });
 
@@ -238,7 +207,6 @@
             // Clear PDR trajectory if toggled off
             if (!isChecked && pdrPolyline != null) {
                 pdrPolyline.setPoints(new ArrayList<>()); // Clear the polyline
->>>>>>> a3fd9e93
             }
         });
 
@@ -404,17 +372,6 @@
                 .width(6f)
                 .add() // start empty
                 .zIndex(1000)
-<<<<<<< HEAD
-        );
-
-        // WiFi path in cyan
-        wifiPolyline = map.addPolyline(new PolylineOptions()
-                .color(Color.GREEN)
-                .width(5f)
-                .add() // start empty
-                .zIndex(1000)
-=======
->>>>>>> a3fd9e93
         );
 
 
@@ -426,8 +383,6 @@
 
         Log.d("TrajectoryMapFragment", "Map initialized with fusion polyline");
 
-<<<<<<< HEAD
-=======
         // WiFi path in green
         wifiPolyline = map.addPolyline(new PolylineOptions()
                 .color(Color.MAGENTA)
@@ -443,7 +398,6 @@
                 .zIndex(1000)
         );
 
->>>>>>> a3fd9e93
 
 
     }
@@ -665,11 +619,7 @@
             wifiMarker = gMap.addMarker(new MarkerOptions()
                     .position(wifiLocation)
                     .title("WiFi Position")
-<<<<<<< HEAD
-                    .icon(BitmapDescriptorFactory.defaultMarker(BitmapDescriptorFactory.HUE_GREEN)));
-=======
                     .icon(BitmapDescriptorFactory.defaultMarker(BitmapDescriptorFactory.HUE_MAGENTA)));
->>>>>>> a3fd9e93
             lastWifiLocation = wifiLocation;
         } else {
             // Move existing WiFi marker
@@ -728,13 +678,10 @@
         return isWifiOn;
     }
 
-<<<<<<< HEAD
-=======
     public boolean isPdrEnabled() {
         return isPdrOn;
     }
 
->>>>>>> a3fd9e93
 
 
     private void setFloorControlsVisibility(int visibility) {
@@ -745,52 +692,12 @@
 
     // In TrajectoryMapFragment.java, update the clearMapAndReset method:
 
-
-
-
     public void clearMapAndReset() {
         if (gMap == null) {
             Log.e("TrajectoryMapFragment", "Cannot reset map, gMap is null");
             return;
         }
-        if (polyline != null) {
-            polyline.remove();
-            polyline = null;
-        }
-        if (gnssPolyline != null) {
-            gnssPolyline.remove();
-            gnssPolyline = null;
-        }
-
-<<<<<<< HEAD
-        if (fusionPolyline != null) {
-            fusionPolyline.remove();
-            fusionPolyline = null;
-        }
-
-        if (fusionMarker != null) {
-            fusionMarker.remove();
-            fusionMarker = null;
-        }
-
-        // Reset state variables
-        if (wifiPolyline != null) {
-            wifiPolyline.remove();
-            wifiPolyline = null;
-        }
-        if (orientationMarker != null) {
-            orientationMarker.remove();
-            orientationMarker = null;
-        }
-        if (gnssMarker != null) {
-            gnssMarker.remove();
-            gnssMarker = null;
-        }
-        if (wifiMarker != null) {
-            wifiMarker.remove();
-            wifiMarker = null;
-        }
-=======
+
         // Clear all polylines
         //if (polyline != null) polyline.remove();
         if (gnssPolyline != null) gnssPolyline.remove();
@@ -808,7 +715,6 @@
 
         // Reset state variables
 
->>>>>>> a3fd9e93
         lastWifiLocation = null;
         lastGnssLocation = null;
         currentLocation = null;
@@ -816,50 +722,22 @@
         pdrMarker = null;
 
 
-<<<<<<< HEAD
-=======
         // Create new polylines
 //        polyline = gMap.addPolyline(new PolylineOptions()
 //                .color(Color.RED)
 //                .width(6f)
 //                .add());
->>>>>>> a3fd9e93
-
-
-<<<<<<< HEAD
-
-
-        Log.d("TrajectoryMapFragment", "Map cleared and reset");
-        // Re-create empty polylines with your chosen colors
-        if (gMap != null) {
-            // Create new polylines
-            polyline = gMap.addPolyline(new PolylineOptions()
-                    .color(Color.RED)
-                    .width(6f)
-                    .add());
-
-            gnssPolyline = gMap.addPolyline(new PolylineOptions()
-                    .color(Color.BLUE)
-                    .width(6f)
-                    .add());
-
-            fusionPolyline = gMap.addPolyline(new PolylineOptions()
-                    .color(Color.GREEN)
-                    .width(8f)
-                    .add());
-
-            wifiPolyline = gMap.addPolyline(new PolylineOptions()
-                    .color(Color.CYAN)
-                    .width(5f)
-                    .add());
-
-        }
-=======
+
+        gnssPolyline = gMap.addPolyline(new PolylineOptions()
+                .color(Color.BLUE)
+                .width(6f)
+                .add());
+
         fusionPolyline = gMap.addPolyline(new PolylineOptions()
                 .color(Color.GREEN)
                 .width(8f)
                 .add());
-      
+
         wifiPolyline = gMap.addPolyline(new PolylineOptions()
                 .color(Color.MAGENTA)
                 .width(5f)
@@ -872,7 +750,6 @@
 
         Log.d("TrajectoryMapFragment", "Map cleared and reset");
 
->>>>>>> a3fd9e93
     }
 
     /**
