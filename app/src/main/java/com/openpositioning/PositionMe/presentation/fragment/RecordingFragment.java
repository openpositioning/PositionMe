package com.openpositioning.PositionMe.presentation.fragment;

import android.app.AlertDialog;
import android.content.Context;
import android.content.SharedPreferences;
import android.graphics.Color;
import android.os.Bundle;
import android.os.CountDownTimer;
import android.os.Handler;
import android.os.Looper;
import android.util.Log;
import android.view.LayoutInflater;
import android.view.View;
import android.view.ViewGroup;

import android.view.animation.AlphaAnimation;
import android.view.animation.Animation;
import android.view.animation.LinearInterpolator;
import android.widget.Button;
import android.widget.ImageView;
import android.widget.ProgressBar;
import android.widget.TextView;
import com.google.android.material.button.MaterialButton;

import androidx.annotation.NonNull;
import androidx.annotation.Nullable;
import androidx.fragment.app.Fragment;
import androidx.preference.PreferenceManager;

import com.openpositioning.PositionMe.R;
import com.openpositioning.PositionMe.presentation.activity.RecordingActivity;
import com.openpositioning.PositionMe.sensors.SensorFusion;
import com.openpositioning.PositionMe.sensors.SensorTypes;
import com.openpositioning.PositionMe.utils.PositionListener;
import com.openpositioning.PositionMe.utils.UtilFunctions;
import com.google.android.gms.maps.model.LatLng;


/**
 * Fragment responsible for managing the recording process of trajectory data.
 * <p>
 * The RecordingFragment serves as the interface for users to initiate, monitor, and
 * complete trajectory recording. It integrates sensor fusion data to track user movement
 * and updates a map view in real time. Additionally, it provides UI controls to cancel,
 * stop, and monitor recording progress.
 * <p>
 * Features:
 * - Starts and stops trajectory recording.
 * - Displays real-time sensor data such as elevation and distance traveled.
 * - Provides UI controls to cancel or complete recording.
 * - Uses {@link TrajectoryMapFragment} to visualize recorded paths.
 * - Manages GNSS tracking and error display.
 * - Visualizes fusion results from combined PDR and GNSS data.
 *
 * @see TrajectoryMapFragment The map fragment displaying the recorded trajectory.
 * @see RecordingActivity The activity managing the recording workflow.
 * @see SensorFusion Handles sensor data collection.
 * @see SensorTypes Enumeration of available sensor types.
 *
 * @author Shu Gu
 */

public class RecordingFragment extends Fragment implements PositionListener {

    private static final String TAG = "RecordingFragment";

    // UI elements
    private MaterialButton completeButton, cancelButton;
    private ImageView recIcon;
    private ProgressBar timeRemaining;
    private TextView elevation, distanceTravelled, gnssError, fusionInfoText;

    // App settings
    private SharedPreferences settings;

    // Sensor & data logic
    private SensorFusion sensorFusion;
    private Handler refreshDataHandler;
    private CountDownTimer autoStop;

    // Distance tracking
    private float distance = 0f;
    private float previousPosX = 0f;
    private float previousPosY = 0f;

    // Fusion tracking
    private LatLng lastFusionPosition = null;

    // References to the child map fragment
    private TrajectoryMapFragment trajectoryMapFragment;

    private final Runnable refreshDataTask = new Runnable() {
        @Override
        public void run() {
            updateUIandPosition();
            // Loop again
            refreshDataHandler.postDelayed(refreshDataTask, 200);
        }
    };

    public RecordingFragment() {
        // Required empty public constructor
    }

    @Override
    public void onCreate(Bundle savedInstanceState) {
        super.onCreate(savedInstanceState);
        this.sensorFusion = SensorFusion.getInstance();
        Context context = requireActivity();
        this.settings = PreferenceManager.getDefaultSharedPreferences(context);
        this.refreshDataHandler = new Handler();
    }

    @Nullable
    @Override
    public View onCreateView(@NonNull LayoutInflater inflater,
                             @Nullable ViewGroup container,
                             @Nullable Bundle savedInstanceState) {
        // Inflate only the "recording" UI parts (no map)
        return inflater.inflate(R.layout.fragment_recording, container, false);
    }

    @Override
    public void onViewCreated(@NonNull View view,
                              @Nullable Bundle savedInstanceState) {
        super.onViewCreated(view, savedInstanceState);

        // Child Fragment: the container in fragment_recording.xml
        // where TrajectoryMapFragment is placed
        trajectoryMapFragment = (TrajectoryMapFragment)
                getChildFragmentManager().findFragmentById(R.id.trajectoryMapFragmentContainer);

        // If not present, create it
        if (trajectoryMapFragment == null) {
            trajectoryMapFragment = new TrajectoryMapFragment();
            getChildFragmentManager()
                    .beginTransaction()
                    .replace(R.id.trajectoryMapFragmentContainer, trajectoryMapFragment)
                    .commit();
        }

        // Initialize UI references
        elevation = view.findViewById(R.id.currentElevation);
        distanceTravelled = view.findViewById(R.id.currentDistanceTraveled);
        gnssError = view.findViewById(R.id.gnssError);

        // Find fusion info text if it exists in your layout
        // If it doesn't exist in your layout, you can add it


        completeButton = view.findViewById(R.id.stopButton);
        cancelButton = view.findViewById(R.id.cancelButton);
        recIcon = view.findViewById(R.id.redDot);
        timeRemaining = view.findViewById(R.id.timeRemainingBar);

        // Hide or initialize default values
        gnssError.setVisibility(View.GONE);
        elevation.setText(getString(R.string.elevation, "0"));
        distanceTravelled.setText(getString(R.string.meter, "0"));

        // Buttons
        completeButton.setOnClickListener(v -> {
            // Stop recording & go to correction
            if (autoStop != null) autoStop.cancel();
            sensorFusion.stopRecording();
            // Show Correction screen
            ((RecordingActivity) requireActivity()).showCorrectionScreen();
        });


        // Cancel button with confirmation dialog
        cancelButton.setOnClickListener(v -> {
            AlertDialog dialog = new AlertDialog.Builder(requireActivity())
                    .setTitle("Confirm Cancel")
                    .setMessage("Are you sure you want to cancel the recording? Your progress will be lost permanently!")
                    .setNegativeButton("Yes", (dialogInterface, which) -> {
                        // User confirmed cancellation
                        sensorFusion.stopRecording();
                        if (autoStop != null) autoStop.cancel();
                        requireActivity().onBackPressed();
                    })
                    .setPositiveButton("No", (dialogInterface, which) -> {
                        // User cancelled the dialog. Do nothing.
                        dialogInterface.dismiss();
                    })
                    .create(); // Create the dialog but do not show it yet

            // Show the dialog and change the button color
            dialog.setOnShowListener(dialogInterface -> {
                Button negativeButton = dialog.getButton(AlertDialog.BUTTON_NEGATIVE);
                negativeButton.setTextColor(Color.RED); // Set "Yes" button color to red
            });

            dialog.show(); // Finally, show the dialog
        });

        if (!sensorFusion.isStepDetectionWorking()) {
            Log.w(TAG, "Step detection may not be working - this will affect PDR tracking");
            // Could show a warning to the user here
        }

        // The blinking effect for recIcon
        blinkingRecordingIcon();

        // Start the timed or indefinite UI refresh
        if (this.settings.getBoolean("split_trajectory", false)) {
            // A maximum recording time is set
            long limit = this.settings.getInt("split_duration", 30) * 60000L;
            timeRemaining.setMax((int) (limit / 1000));
            timeRemaining.setProgress(0);
            timeRemaining.setScaleY(3f);

            autoStop = new CountDownTimer(limit, 1000) {
                @Override
                public void onTick(long millisUntilFinished) {
                    timeRemaining.incrementProgressBy(1);
                    updateUIandPosition();
                }

                @Override
                public void onFinish() {
                    sensorFusion.stopRecording();
                    ((RecordingActivity) requireActivity()).showCorrectionScreen();
                }
            }.start();
        } else {
            // No set time limit, just keep refreshing
            refreshDataHandler.post(refreshDataTask);
        }
    }

    /**
     * Update the UI with sensor data and pass map updates to TrajectoryMapFragment.
     */
    private void updateUIandPosition() {
        float[] pdrValues = sensorFusion.getSensorValueMap().get(SensorTypes.PDR);
        if (pdrValues == null) {
            Log.e(TAG, "PDR values are null in updateUIandPosition");
            return;
        }

        // Distance
        distance += Math.sqrt(Math.pow(pdrValues[0] - previousPosX, 2)
                + Math.pow(pdrValues[1] - previousPosY, 2));
        distanceTravelled.setText(getString(R.string.meter, String.format("%.2f", distance)));

        // Elevation
        float elevationVal = sensorFusion.getElevation();
        elevation.setText(getString(R.string.elevation, String.format("%.1f", elevationVal)));

        // Current location
        float[] latLngArray = sensorFusion.getGNSSLatitude(true);
        if (latLngArray != null) {
            LatLng oldLocation = trajectoryMapFragment.getCurrentLocation(); // or store locally
            LatLng newLocation = UtilFunctions.calculateNewPos(
                    oldLocation == null ? new LatLng(latLngArray[0], latLngArray[1]) : oldLocation,
                    new float[]{ pdrValues[0] - previousPosX, pdrValues[1] - previousPosY }
            );

            Log.d(TAG, "PDR update in updateUIandPosition: deltaX=" + (pdrValues[0] - previousPosX) +
                    ", deltaY=" + (pdrValues[1] - previousPosY) +
                    " -> newLocation=" + newLocation.latitude + ", " + newLocation.longitude);

            // Pass the location + orientation to the map
            if (trajectoryMapFragment != null) {
                trajectoryMapFragment.updateUserLocation(newLocation,
                        (float) Math.toDegrees(sensorFusion.passOrientation()));

                // Force polyline update if there are no points yet
                if (trajectoryMapFragment.isPolylineEmpty()) {
                    Log.d(TAG, "Forcing initial polyline update with location: " +
                            newLocation.latitude + ", " + newLocation.longitude);
                    trajectoryMapFragment.forcePolylineUpdate(newLocation);
                }
            }
        } else {
            Log.e(TAG, "latLngArray is null in updateUIandPosition");
        }

        // GNSS logic if you want to show GNSS error, etc.
        float[] gnss = sensorFusion.getSensorValueMap().get(SensorTypes.GNSSLATLONG);
        if (gnss != null && trajectoryMapFragment != null) {
            // If user toggles showing GNSS in the map, call e.g.
            if (trajectoryMapFragment.isGnssEnabled()) {
                LatLng gnssLocation = new LatLng(gnss[0], gnss[1]);
                LatLng currentLoc = trajectoryMapFragment.getCurrentLocation();
                if (currentLoc != null) {
                    double errorDist = UtilFunctions.distanceBetweenPoints(currentLoc, gnssLocation);
                    gnssError.setVisibility(View.VISIBLE);
                    gnssError.setText(String.format(getString(R.string.gnss_error) + "%.2fm", errorDist));
                }
                trajectoryMapFragment.updateGNSS(gnssLocation);
            } else {
                gnssError.setVisibility(View.GONE);
                trajectoryMapFragment.clearGNSS();
            }
        }

<<<<<<< HEAD
        // If there's a fusion position, we can calculate fusion-PDR error
        if (lastFusionPosition != null && fusionInfoText != null) {
            LatLng currentLoc = trajectoryMapFragment.getCurrentLocation();
            if (currentLoc != null) {
                double fusionPdrError = UtilFunctions.distanceBetweenPoints(currentLoc, lastFusionPosition);
                fusionInfoText.setVisibility(View.VISIBLE);
                fusionInfoText.setText(String.format("Fusion-PDR error: %.2fm", fusionPdrError));
            }
        }

=======
        LatLng wifiLocation = sensorFusion.getLatLngWifiPositioning();
        // Update WiFi marker if the switch is enabled
        if (trajectoryMapFragment.isWifiEnabled() && wifiLocation != null) {
            trajectoryMapFragment.updateWiFi(wifiLocation);
        } else {
            trajectoryMapFragment.clearWiFi();
        }



>>>>>>> 9662355f
        // Update previous
        previousPosX = pdrValues[0];
        previousPosY = pdrValues[1];
    }



    /**
     * Start the blinking effect for the recording icon.
     */
    private void blinkingRecordingIcon() {
        Animation blinking = new AlphaAnimation(1, 0);
        blinking.setDuration(800);
        blinking.setInterpolator(new LinearInterpolator());
        blinking.setRepeatCount(Animation.INFINITE);
        blinking.setRepeatMode(Animation.REVERSE);
        recIcon.startAnimation(blinking);
    }

    @Override
    public void onStart() {
        super.onStart();
        // Register for position updates
        sensorFusion.registerPositionListener(this);
    }

    @Override
    public void onStop() {
        super.onStop();
        // Unregister when fragment stops
        sensorFusion.unregisterPositionListener(this);
    }

    @Override
    public void onPause() {
        super.onPause();
        refreshDataHandler.removeCallbacks(refreshDataTask);
    }

    @Override
    public void onResume() {
        super.onResume();
        if(!this.settings.getBoolean("split_trajectory", false)) {
            refreshDataHandler.postDelayed(refreshDataTask, 500);
        }
    }

    // Implementation of PositionListener interface
    // In RecordingFragment.java, enhance the onPositionUpdate method:

    @Override
    public void onPositionUpdate(PositionListener.UpdateType updateType, LatLng position) {
        if (position == null) {
            Log.w("RecordingFragment", "Received null position update for type: " + updateType);
            return;
        }

        // Use a handler to ensure UI updates happen on the main thread
        new Handler(Looper.getMainLooper()).post(() -> {
            // Process different types of position updates
            switch (updateType) {
                case PDR_POSITION:
                    // PDR updates are already handled in updateUIandPosition
                    Log.d("RecordingFragment", "PDR position update: " + position.latitude + ", " + position.longitude);
                    break;

                case GNSS_POSITION:
                    // GNSS updates are already handled in updateUIandPosition
                    Log.d("RecordingFragment", "GNSS position update: " + position.latitude + ", " + position.longitude);
                    break;

                case FUSED_POSITION:
                    // Update fusion position on map
                    Log.d("RecordingFragment", "Fusion position update received: " + position.latitude + ", " + position.longitude);

                    if (trajectoryMapFragment != null) {
                        trajectoryMapFragment.updateFusionPosition(position);
                    } else {
                        Log.e("RecordingFragment", "Cannot update fusion position: trajectoryMapFragment is null");
                    }
                    break;

                case ORIENTATION_UPDATE:
                    // Orientation updates are handled elsewhere
                    break;
            }
        });
    }


}<|MERGE_RESOLUTION|>--- conflicted
+++ resolved
@@ -296,7 +296,7 @@
             }
         }
 
-<<<<<<< HEAD
+
         // If there's a fusion position, we can calculate fusion-PDR error
         if (lastFusionPosition != null && fusionInfoText != null) {
             LatLng currentLoc = trajectoryMapFragment.getCurrentLocation();
@@ -307,7 +307,6 @@
             }
         }
 
-=======
         LatLng wifiLocation = sensorFusion.getLatLngWifiPositioning();
         // Update WiFi marker if the switch is enabled
         if (trajectoryMapFragment.isWifiEnabled() && wifiLocation != null) {
@@ -317,8 +316,6 @@
         }
 
 
-
->>>>>>> 9662355f
         // Update previous
         previousPosX = pdrValues[0];
         previousPosY = pdrValues[1];
