package com.openpositioning.PositionMe.presentation.fragment;

import android.app.AlertDialog;
import android.content.Context;
import android.content.SharedPreferences;
import android.graphics.Color;
import android.os.Bundle;
import android.os.CountDownTimer;
import android.os.Handler;
import android.os.Looper;
import android.util.Log;
import android.view.LayoutInflater;
import android.view.View;
import android.view.ViewGroup;

import android.view.animation.AlphaAnimation;
import android.view.animation.Animation;
import android.view.animation.LinearInterpolator;
import android.widget.Button;
import android.widget.ImageView;
import android.widget.ProgressBar;
import android.widget.TextView;
import com.google.android.material.button.MaterialButton;

import androidx.annotation.NonNull;
import androidx.annotation.Nullable;
import androidx.fragment.app.Fragment;
import androidx.preference.PreferenceManager;

import com.openpositioning.PositionMe.R;
import com.openpositioning.PositionMe.presentation.activity.RecordingActivity;
import com.openpositioning.PositionMe.sensors.SensorFusion;
import com.openpositioning.PositionMe.sensors.SensorTypes;
import com.openpositioning.PositionMe.utils.PositionListener;
import com.openpositioning.PositionMe.utils.UtilFunctions;
import com.google.android.gms.maps.model.LatLng;


/**
 * Fragment responsible for managing the recording process of trajectory data.
 * <p>
 * The RecordingFragment serves as the interface for users to initiate, monitor, and
 * complete trajectory recording. It integrates sensor fusion data to track user movement
 * and updates a map view in real time. Additionally, it provides UI controls to cancel,
 * stop, and monitor recording progress.
 * <p>
 * Features:
 * - Starts and stops trajectory recording.
 * - Displays real-time sensor data such as elevation and distance traveled.
 * - Provides UI controls to cancel or complete recording.
 * - Uses {@link TrajectoryMapFragment} to visualize recorded paths.
 * - Manages GNSS tracking and error display.
 * - Visualizes fusion results from combined PDR and GNSS data.
 *
 * @see TrajectoryMapFragment The map fragment displaying the recorded trajectory.
 * @see RecordingActivity The activity managing the recording workflow.
 * @see SensorFusion Handles sensor data collection.
 * @see SensorTypes Enumeration of available sensor types.
 *
 * @author Shu Gu
 */

public class RecordingFragment extends Fragment implements PositionListener {

    private static final String TAG = "RecordingFragment";

    // UI elements
    private MaterialButton completeButton, cancelButton;
    private ImageView recIcon;
    private ProgressBar timeRemaining;
    private TextView elevation, distanceTravelled, gnssError, fusionInfoText;

    // App settings
    private SharedPreferences settings;

    // Sensor & data logic
    private SensorFusion sensorFusion;
    private Handler refreshDataHandler;
    private CountDownTimer autoStop;

    // Distance tracking
    private float distance = 0f;
    private float previousPosX = 0f;
    private float previousPosY = 0f;

    // Fusion tracking
    private LatLng lastFusionPosition = null;

    // References to the child map fragment
    private TrajectoryMapFragment trajectoryMapFragment;

    private final Runnable refreshDataTask = new Runnable() {
        @Override
        public void run() {
            updateUIandPosition();
            // Loop again
            refreshDataHandler.postDelayed(refreshDataTask, 200);
        }
    };

    public RecordingFragment() {
        // Required empty public constructor
    }

    @Override
    public void onCreate(Bundle savedInstanceState) {
        super.onCreate(savedInstanceState);
        this.sensorFusion = SensorFusion.getInstance();
        Context context = requireActivity();
        this.settings = PreferenceManager.getDefaultSharedPreferences(context);
        this.refreshDataHandler = new Handler();
    }

    @Nullable
    @Override
    public View onCreateView(@NonNull LayoutInflater inflater,
                             @Nullable ViewGroup container,
                             @Nullable Bundle savedInstanceState) {
        // Inflate only the "recording" UI parts (no map)
        return inflater.inflate(R.layout.fragment_recording, container, false);
    }

    @Override
    public void onViewCreated(@NonNull View view,
                              @Nullable Bundle savedInstanceState) {
        super.onViewCreated(view, savedInstanceState);

        // Child Fragment: the container in fragment_recording.xml
        // where TrajectoryMapFragment is placed
        trajectoryMapFragment = (TrajectoryMapFragment)
                getChildFragmentManager().findFragmentById(R.id.trajectoryMapFragmentContainer);

        // If not present, create it
        if (trajectoryMapFragment == null) {
            trajectoryMapFragment = new TrajectoryMapFragment();
            getChildFragmentManager()
                    .beginTransaction()
                    .replace(R.id.trajectoryMapFragmentContainer, trajectoryMapFragment)
                    .commit();
        }

        // Initialize UI references
        elevation = view.findViewById(R.id.currentElevation);
        distanceTravelled = view.findViewById(R.id.currentDistanceTraveled);
        gnssError = view.findViewById(R.id.gnssError);

        // Find fusion info text if it exists in your layout
        // If it doesn't exist in your layout, you can add it


        completeButton = view.findViewById(R.id.stopButton);
        cancelButton = view.findViewById(R.id.cancelButton);
        recIcon = view.findViewById(R.id.redDot);
        timeRemaining = view.findViewById(R.id.timeRemainingBar);

        // Hide or initialize default values
        gnssError.setVisibility(View.GONE);
        elevation.setText(getString(R.string.elevation, "0"));
        distanceTravelled.setText(getString(R.string.meter, "0"));

        // Buttons
        completeButton.setOnClickListener(v -> {
            // Stop recording & go to correction
            if (autoStop != null) autoStop.cancel();
            sensorFusion.stopRecording();
            // Show Correction screen
            ((RecordingActivity) requireActivity()).showCorrectionScreen();
        });


        // Cancel button with confirmation dialog
        cancelButton.setOnClickListener(v -> {
            AlertDialog dialog = new AlertDialog.Builder(requireActivity())
                    .setTitle("Confirm Cancel")
                    .setMessage("Are you sure you want to cancel the recording? Your progress will be lost permanently!")
                    .setNegativeButton("Yes", (dialogInterface, which) -> {
                        // User confirmed cancellation
                        sensorFusion.stopRecording();
                        if (autoStop != null) autoStop.cancel();
                        requireActivity().onBackPressed();
                    })
                    .setPositiveButton("No", (dialogInterface, which) -> {
                        // User cancelled the dialog. Do nothing.
                        dialogInterface.dismiss();
                    })
                    .create(); // Create the dialog but do not show it yet

            // Show the dialog and change the button color
            dialog.setOnShowListener(dialogInterface -> {
                Button negativeButton = dialog.getButton(AlertDialog.BUTTON_NEGATIVE);
                negativeButton.setTextColor(Color.RED); // Set "Yes" button color to red
            });

            dialog.show(); // Finally, show the dialog
        });

        if (!sensorFusion.isStepDetectionWorking()) {
            Log.w(TAG, "Step detection may not be working - this will affect PDR tracking");
            // Could show a warning to the user here
        }

        // The blinking effect for recIcon
        blinkingRecordingIcon();

        // Start the timed or indefinite UI refresh
        if (this.settings.getBoolean("split_trajectory", false)) {
            // A maximum recording time is set
            long limit = this.settings.getInt("split_duration", 30) * 60000L;
            timeRemaining.setMax((int) (limit / 1000));
            timeRemaining.setProgress(0);
            timeRemaining.setScaleY(3f);

            autoStop = new CountDownTimer(limit, 1000) {
                @Override
                public void onTick(long millisUntilFinished) {
                    timeRemaining.incrementProgressBy(1);
                    updateUIandPosition();
                }

                @Override
                public void onFinish() {
                    sensorFusion.stopRecording();
                    ((RecordingActivity) requireActivity()).showCorrectionScreen();
                }
            }.start();
        } else {
            // No set time limit, just keep refreshing
            refreshDataHandler.post(refreshDataTask);
        }
    }

    /**
     * Update the UI with sensor data and pass map updates to TrajectoryMapFragment.
     */
    private void updateUIandPosition() {
        float[] pdrValues = sensorFusion.getSensorValueMap().get(SensorTypes.PDR);
        if (pdrValues == null) {
            Log.e(TAG, "PDR values are null in updateUIandPosition");
            return;
        }

        if(!trajectoryMapFragment.isPdrEnabled()){
            trajectoryMapFragment.clearPdrTrajectory();
        }

        // Distance
        distance += Math.sqrt(Math.pow(pdrValues[0] - previousPosX, 2)
                + Math.pow(pdrValues[1] - previousPosY, 2));
        distanceTravelled.setText(getString(R.string.meter, String.format("%.2f", distance)));

        // Elevation
        float elevationVal = sensorFusion.getElevation();
        elevation.setText(getString(R.string.elevation, String.format("%.1f", elevationVal)));

        // Current location
        // Convert PDR coordinates to actual LatLng if you have a known starting lat/lon
        // Or simply pass relative data for the TrajectoryMapFragment to handle
        // For example:
        float[] latLngArray = sensorFusion.getGNSSLatitude(true);
        if (latLngArray != null) {
            LatLng oldLocation = trajectoryMapFragment.getCurrentLocation(); // or store locally
            LatLng newLocation = UtilFunctions.calculateNewPos(
                    oldLocation == null ? new LatLng(latLngArray[0], latLngArray[1]) : oldLocation,
                    new float[]{ pdrValues[0] - previousPosX, pdrValues[1] - previousPosY }
            );

            Log.d(TAG, "PDR update in updateUIandPosition: deltaX=" + (pdrValues[0] - previousPosX) +
                    ", deltaY=" + (pdrValues[1] - previousPosY) +
                    " -> newLocation=" + newLocation.latitude + ", " + newLocation.longitude);

            // Pass the location + orientation to the map
            if (trajectoryMapFragment != null) {
                trajectoryMapFragment.pdrLocation(newLocation);

                // Force polyline update if there are no points yet
                if (trajectoryMapFragment.isPolylineEmpty()) {
                    Log.d(TAG, "Forcing initial polyline update with location: " +
                            newLocation.latitude + ", " + newLocation.longitude);
                    trajectoryMapFragment.forcePolylineUpdate(newLocation);
                }
            }
        } else {
            Log.e(TAG, "latLngArray is null in updateUIandPosition");
        }

        // GNSS logic if you want to show GNSS error, etc.
        float[] gnss = sensorFusion.getSensorValueMap().get(SensorTypes.GNSSLATLONG);
        if (gnss != null && trajectoryMapFragment != null) {
            // If user toggles showing GNSS in the map, call e.g.
            if (trajectoryMapFragment.isGnssEnabled()) {
                LatLng gnssLocation = new LatLng(gnss[0], gnss[1]);
                LatLng currentLoc = trajectoryMapFragment.getCurrentLocation();
                if (currentLoc != null) {
                    double errorDist = UtilFunctions.distanceBetweenPoints(currentLoc, gnssLocation);
                    gnssError.setVisibility(View.VISIBLE);
                    gnssError.setText(String.format(getString(R.string.gnss_error) + "%.2fm", errorDist));
                }
                trajectoryMapFragment.updateGNSS(gnssLocation);
            } else {
                gnssError.setVisibility(View.GONE);
                trajectoryMapFragment.clearGNSS();
            }
        }


        // If there's a fusion position, we can calculate fusion-PDR error
        if (lastFusionPosition != null && fusionInfoText != null) {
            LatLng currentLoc = trajectoryMapFragment.getCurrentLocation();
            if (currentLoc != null) {
                double fusionPdrError = UtilFunctions.distanceBetweenPoints(currentLoc, lastFusionPosition);
                fusionInfoText.setVisibility(View.VISIBLE);
                fusionInfoText.setText(String.format("Fusion-PDR error: %.2fm", fusionPdrError));
            }
        }

        LatLng wifiLocation = sensorFusion.getLatLngWifiPositioning();
        // Update WiFi marker if the switch is enabled
        if (trajectoryMapFragment.isWifiEnabled() && wifiLocation != null) {
            trajectoryMapFragment.updateWiFi(wifiLocation);
        } else {
            trajectoryMapFragment.clearWiFi();
        }


<<<<<<< HEAD

=======
>>>>>>> a3fd9e93
        // Update previous
        previousPosX = pdrValues[0];
        previousPosY = pdrValues[1];
    }



    /**
     * Start the blinking effect for the recording icon.
     */
    private void blinkingRecordingIcon() {
        Animation blinking = new AlphaAnimation(1, 0);
        blinking.setDuration(800);
        blinking.setInterpolator(new LinearInterpolator());
        blinking.setRepeatCount(Animation.INFINITE);
        blinking.setRepeatMode(Animation.REVERSE);
        recIcon.startAnimation(blinking);
    }

    @Override
    public void onStart() {
        super.onStart();
        // Register for position updates
        sensorFusion.registerPositionListener(this);
    }

    @Override
    public void onStop() {
        super.onStop();
        // Unregister when fragment stops
        sensorFusion.unregisterPositionListener(this);
    }

    @Override
    public void onPause() {
        super.onPause();
        refreshDataHandler.removeCallbacks(refreshDataTask);
    }

    @Override
    public void onResume() {
        super.onResume();
        if(!this.settings.getBoolean("split_trajectory", false)) {
            refreshDataHandler.postDelayed(refreshDataTask, 500);
        }
    }

    // Implementation of PositionListener interface
    // In RecordingFragment.java, enhance the onPositionUpdate method:

    @Override
    public void onPositionUpdate(PositionListener.UpdateType updateType, LatLng position) {
        if (position == null) {
            Log.w("RecordingFragment", "Received null position update for type: " + updateType);
            return;
        }

        // Use a handler to ensure UI updates happen on the main thread
        new Handler(Looper.getMainLooper()).post(() -> {
            // Process different types of position updates
            switch (updateType) {
                case PDR_POSITION:
                    // PDR updates are already handled in updateUIandPosition
                    Log.d("RecordingFragment", "PDR position update: " + position.latitude + ", " + position.longitude);
                    break;

                case GNSS_POSITION:
                    // GNSS updates are already handled in updateUIandPosition
                    Log.d("RecordingFragment", "GNSS position update: " + position.latitude + ", " + position.longitude);
                    break;

                case FUSED_POSITION:
                    // Update fusion position on map
                    Log.d("RecordingFragment", "Fusion position update received: " + position.latitude + ", " + position.longitude);

                    if (trajectoryMapFragment != null) {
                        trajectoryMapFragment.updateFusionPosition(position);
                    } else {
                        Log.e("RecordingFragment", "Cannot update fusion position: trajectoryMapFragment is null");
                    }
                    break;

                case ORIENTATION_UPDATE:
                    // Orientation updates are handled elsewhere
                    break;
            }
        });
    }


}<|MERGE_RESOLUTION|>--- conflicted
+++ resolved
@@ -253,9 +253,6 @@
         elevation.setText(getString(R.string.elevation, String.format("%.1f", elevationVal)));
 
         // Current location
-        // Convert PDR coordinates to actual LatLng if you have a known starting lat/lon
-        // Or simply pass relative data for the TrajectoryMapFragment to handle
-        // For example:
         float[] latLngArray = sensorFusion.getGNSSLatitude(true);
         if (latLngArray != null) {
             LatLng oldLocation = trajectoryMapFragment.getCurrentLocation(); // or store locally
@@ -302,7 +299,6 @@
             }
         }
 
-
         // If there's a fusion position, we can calculate fusion-PDR error
         if (lastFusionPosition != null && fusionInfoText != null) {
             LatLng currentLoc = trajectoryMapFragment.getCurrentLocation();
@@ -322,10 +318,6 @@
         }
 
 
-<<<<<<< HEAD
-
-=======
->>>>>>> a3fd9e93
         // Update previous
         previousPosX = pdrValues[0];
         previousPosY = pdrValues[1];
