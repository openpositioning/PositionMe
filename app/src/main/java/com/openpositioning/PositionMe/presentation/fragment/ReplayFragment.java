package com.openpositioning.PositionMe.presentation.fragment;

import android.os.Bundle;
import android.os.Handler;
import android.util.Log;
import android.view.LayoutInflater;
import android.view.View;
import android.view.ViewGroup;
import android.widget.ArrayAdapter;
import android.widget.Button;
import android.widget.ImageButton;
import android.widget.SeekBar;
import android.widget.Spinner;
import android.widget.Toast;

import androidx.annotation.NonNull;
import androidx.annotation.Nullable;
import androidx.appcompat.app.AlertDialog;
import androidx.fragment.app.Fragment;

import com.google.android.gms.maps.model.LatLng;
import com.openpositioning.PositionMe.R;
import com.openpositioning.PositionMe.presentation.activity.ReplayActivity;
import com.openpositioning.PositionMe.data.local.TrajParser;
import com.openpositioning.PositionMe.sensors.WiFiPositioning;

import java.io.File;
import java.util.ArrayList;
import java.util.List;

/**
 * Sub fragment of Replay Activity. Fragment that replays trajectory data on a map.
 *
 * The ReplayFragment visualizes and replays trajectory data captured during previous recordings.
 * It loads trajectory data from a JSON file, updates the map with user movement, and provides
 * UI controls for playback (with separate play and pause buttons), speed control, rewind,
 * and go-to-end functionalities. Additionally, it provides a dropdown (Spinner) at the top right
 * to select which data source to replay (PDR, GNSS, or WiFi) – each with its own polyline color.
 *
 * For PDR mode, if a GNSS starting point exists, that same point is used as the starting point.
 *
 * @see ReplayActivity The activity managing the replay workflow.
 * @see TrajParser Utility class for parsing trajectory data.
 */
public class ReplayFragment extends Fragment {

    private static final String TAG = "ReplayFragment";

    // Received from ReplayActivity.
    private float initialLat = 0f;
    private float initialLon = 0f;
    private String filePath = "";
    private int lastIndex = -1;

    // UI Controls.
    private TrajectoryMapFragment trajectoryMapFragment;
    private ImageButton playButton, pauseButton, replayButton, goToEndButton;
    private Button speedHalfButton, speedDoubleButton, viewStatsButton;
    private SeekBar playbackSeekBar;
    // Spinner for selecting data source.
    private Spinner dataSourceSpinner;
    // Holds the selected mode ("PDR", "GNSS", or "WiFi")
    private String selectedMode = "PDR";

    // Playback-related.
    private final Handler playbackHandler = new Handler();
    private long playbackInterval = 500; // Default playback interval in ms.
    private List<TrajParser.ReplayPoint> replayData = new ArrayList<>();
    private int currentIndex = 0;
    private boolean isPlaying = false;

    @Override
    public void onCreate(@Nullable Bundle savedInstanceState) {
        super.onCreate(savedInstanceState);

        // Retrieve data from ReplayActivity.
        if (getArguments() != null) {
            filePath = getArguments().getString(ReplayActivity.EXTRA_TRAJECTORY_FILE_PATH, "");
            initialLat = getArguments().getFloat(ReplayActivity.EXTRA_INITIAL_LAT, 0f);
            initialLon = getArguments().getFloat(ReplayActivity.EXTRA_INITIAL_LON, 0f);
        }
        Log.i(TAG, "ReplayFragment received data: filePath=" + filePath + ", initialLat=" + initialLat + ", initialLon=" + initialLon);

        // Check file existence.
        File trajectoryFile = new File(filePath);
        if (!trajectoryFile.exists() || !trajectoryFile.canRead()) {
            Log.e(TAG, "ERROR: Trajectory file missing or unreadable at: " + filePath);
            return;
        }
        Log.i(TAG, "Trajectory file exists and is readable.");

        // Parse trajectory data.
        replayData = TrajParser.parseTrajectoryData(filePath, requireContext(), initialLat, initialLon);
        if (replayData != null && !replayData.isEmpty()) {
            Log.i(TAG, "Trajectory data loaded. Total points: " + replayData.size());
        } else {
            Log.e(TAG, "Failed to load trajectory data!");
        }
    }

    @Nullable
    @Override
    public View onCreateView(@NonNull LayoutInflater inflater,
                             @Nullable ViewGroup container,
                             @Nullable Bundle savedInstanceState) {
        return inflater.inflate(R.layout.fragment_replay, container, false);
    }

    @Override
    public void onViewCreated(@NonNull View view, @Nullable Bundle savedInstanceState) {
        super.onViewCreated(view, savedInstanceState);

        // Initialize map fragment.
        trajectoryMapFragment = (TrajectoryMapFragment)
                getChildFragmentManager().findFragmentById(R.id.replayMapFragmentContainer);
        if (trajectoryMapFragment == null) {
            trajectoryMapFragment = new TrajectoryMapFragment();
            getChildFragmentManager()
                    .beginTransaction()
                    .replace(R.id.replayMapFragmentContainer, trajectoryMapFragment)
                    .commit();
        }

<<<<<<< HEAD
        // If GNSS data exists, prompt the user; otherwise, use initial lat/lon.
        if (hasAnyGnssData(replayData)) {
            showGnssChoiceDialog();
        } else {
            if (initialLat != 0f || initialLon != 0f) {
                LatLng startPoint = new LatLng(initialLat, initialLon);
                Log.i(TAG, "Setting initial map position: " + startPoint);
                trajectoryMapFragment.setInitialCameraPosition(startPoint);
=======
        // Attempt to use the first WiFi point if available
        if (!replayData.isEmpty()) {
            TrajParser.ReplayPoint firstReplayPoint = replayData.get(0);

            if (firstReplayPoint.wifiSamples != null && !firstReplayPoint.wifiSamples.isEmpty()) {
                JSONObject wifiFingerprint = new JSONObject();

                // Build WiFi fingerprint JSON from first WiFi sample
                for (Traj.WiFi_Sample sample : firstReplayPoint.wifiSamples) {
                    for (Traj.Mac_Scan macScan : sample.getMacScansList()) {
                        try {
                            wifiFingerprint.put(String.valueOf(macScan.getMac()), macScan.getRssi());
                        } catch (JSONException e) {
                            Log.e(TAG, "Error creating WiFi fingerprint JSON: " + e.getMessage());
                        }
                    }
                }

                // Attempt to retrieve WiFi position
                WiFiPositioning wifiPositioning = new WiFiPositioning(getContext());
                wifiPositioning.request(wifiFingerprint, new WiFiPositioning.VolleyCallback() {
                    @Override
                    public void onSuccess(LatLng wifiLocation, int floor) {
                        Log.i(TAG, "WiFi positioning successful. Location: " + wifiLocation);

                        // Show dialog asking user if they want to use WiFi positioning
                        new AlertDialog.Builder(requireContext())
                                .setTitle("Choose Positioning Method")
                                .setMessage("WiFi-based positioning is available for this trajectory. Do you want to use WiFi positioning?")
                                .setPositiveButton("Use WiFi", (dialog, which) -> {
                                    setupInitialMapPosition((float) wifiLocation.latitude, (float) wifiLocation.longitude);
                                    dialog.dismiss();
                                })
                                .setNegativeButton("Use GNSS", (dialog, which) -> {
                                    showGnssChoiceDialog();
                                    dialog.dismiss();
                                })
                                .setCancelable(false)
                                .show();
                    }

                    @Override
                    public void onError(String message) {
                        Log.e(TAG, "WiFi positioning failed: " + message);
                        // If WiFi fails, proceed with the existing GNSS choice dialog
                        if (hasAnyGnssData(replayData)) {
                            showGnssChoiceDialog();
                        } else {
                            if (initialLat != 0f || initialLon != 0f) {
                                LatLng startPoint = new LatLng(initialLat, initialLon);
                                Log.i(TAG, "Setting initial map position: " + startPoint.toString());
                                trajectoryMapFragment.setInitialCameraPosition(startPoint);
                            }
                        }
                    }
                });
            } else {
                // No WiFi samples, proceed with GNSS
                if (hasAnyGnssData(replayData)) {
                    showGnssChoiceDialog();
                } else {
                    if (initialLat != 0f || initialLon != 0f) {
                        LatLng startPoint = new LatLng(initialLat, initialLon);
                        Log.i(TAG, "Setting initial map position: " + startPoint.toString());
                        trajectoryMapFragment.setInitialCameraPosition(startPoint);
                    }
                }
>>>>>>> 04db4d3f
            }
        } else {
            Log.e(TAG, "Replay data is empty, cannot determine initial location.");
        }

<<<<<<< HEAD
        // Link UI controls.
        playButton = view.findViewById(R.id.playButton);
        pauseButton = view.findViewById(R.id.pauseButton);
        speedHalfButton = view.findViewById(R.id.speedHalfButton);
        speedDoubleButton = view.findViewById(R.id.speedDoubleButton);
        replayButton = view.findViewById(R.id.replayButton);
        goToEndButton = view.findViewById(R.id.goToEndButton);
        playbackSeekBar = view.findViewById(R.id.playbackSeekBar);
        dataSourceSpinner = view.findViewById(R.id.dataSourceSpinner);

        // Set up Spinner adapter and listener.
        ArrayAdapter<String> adapter = new ArrayAdapter<>(requireContext(),
                android.R.layout.simple_spinner_dropdown_item,
                new String[]{"PDR", "GNSS", "WiFi"});
        dataSourceSpinner.setAdapter(adapter);
        dataSourceSpinner.setOnItemSelectedListener(new android.widget.AdapterView.OnItemSelectedListener() {
            @Override
            public void onItemSelected(android.widget.AdapterView<?> parent, View view, int position, long id) {
                selectedMode = parent.getItemAtPosition(position).toString();
                Log.i(TAG, "Data source selected: " + selectedMode);
                // Set polyline color based on selection.
                if (trajectoryMapFragment != null) {
                    trajectoryMapFragment.setPolylineColor(getColorForMode(selectedMode));
                }
                // Instead of resetting playback time, clear current drawing and redraw the polyline
                // from index 0 to currentIndex using the new selected mode.
                trajectoryMapFragment.clearMapAndReset();
                for (int i = 0; i <= currentIndex && i < replayData.size(); i++) {
                    drawReplayPointWithMode(i);
                }
            }
            @Override
            public void onNothingSelected(android.widget.AdapterView<?> parent) {}
        });

        // Set SeekBar max value.
=======
        playbackSeekBar = view.findViewById(R.id.playbackSeekBar);
        if (playbackSeekBar == null) {
            Log.e(TAG, "ERROR: playbackSeekBar is NULL! Check XML layout ID.");
            return;
        }
>>>>>>> 04db4d3f
        if (!replayData.isEmpty()) {
            playbackSeekBar.setMax(replayData.size() - 1);
        }

<<<<<<< HEAD
        // Button Listeners:
=======
>>>>>>> 04db4d3f

        // Initialize button listeners
        view.findViewById(R.id.playButton).setOnClickListener(v -> {
            if (replayData.isEmpty()) {
                Log.w(TAG, "Play button pressed but replayData is empty.");
                return;
            }
            if (!isPlaying) {
                isPlaying = true;
                v.setEnabled(false);  // Disable play button while playing
                view.findViewById(R.id.pauseButton).setEnabled(true);  // Enable pause button
                playbackHandler.postDelayed(playbackRunnable, playbackInterval);
                Log.i(TAG, "Playback started from index: " + currentIndex);
            } else {
                Toast.makeText(getContext(), "Playback is already running.", Toast.LENGTH_SHORT).show();
            }
        });

        view.findViewById(R.id.pauseButton).setOnClickListener(v -> {
            if (isPlaying) {
                isPlaying = false;
                v.setEnabled(false);  // Disable pause button when paused
                view.findViewById(R.id.playButton).setEnabled(true);  // Re-enable play button
                playbackHandler.removeCallbacks(playbackRunnable);
                Log.i(TAG, "Playback stopped at index: " + currentIndex);
            } else {
                Toast.makeText(getContext(), "Playback is not running.", Toast.LENGTH_SHORT).show();
            }
        });

<<<<<<< HEAD
        // Speed Half button sets playback interval to 1000 ms (0.5x speed).
        speedHalfButton.setOnClickListener(v -> {
=======
        view.findViewById(R.id.speedHalfButton).setOnClickListener(v -> {
>>>>>>> 04db4d3f
            playbackInterval = 1000;
            if (isPlaying) {
                playbackHandler.removeCallbacks(playbackRunnable);
                playbackHandler.postDelayed(playbackRunnable, playbackInterval);
            }
            Log.i(TAG, "Playback speed set to 0.5x (interval: " + playbackInterval + " ms)");
        });

<<<<<<< HEAD
        // Speed Double button sets playback interval to 250 ms (2x speed).
        speedDoubleButton.setOnClickListener(v -> {
=======
        view.findViewById(R.id.speedDoubleButton).setOnClickListener(v -> {
>>>>>>> 04db4d3f
            playbackInterval = 250;
            if (isPlaying) {
                playbackHandler.removeCallbacks(playbackRunnable);
                playbackHandler.postDelayed(playbackRunnable, playbackInterval);
            }
            Log.i(TAG, "Playback speed set to 2x (interval: " + playbackInterval + " ms)");
        });

        view.findViewById(R.id.replayButton).setOnClickListener(v -> {
            if (replayData.isEmpty()) return;
            currentIndex = 0;
            playbackSeekBar.setProgress(0);
            trajectoryMapFragment.clearMapAndReset();
            for (int i = 0; i <= currentIndex && i < replayData.size(); i++) {
                drawReplayPointWithMode(i);
            }
            Log.i(TAG, "Replay button pressed. Resetting playback to index 0.");
        });

        view.findViewById(R.id.goToEndButton).setOnClickListener(v -> {
            if (replayData.isEmpty()) return;
            currentIndex = replayData.size() - 1;
            playbackSeekBar.setProgress(currentIndex);
<<<<<<< HEAD
            trajectoryMapFragment.clearMapAndReset();
            for (int i = 0; i <= currentIndex && i < replayData.size(); i++) {
                drawReplayPointWithMode(i);
            }
            stopPlaying();
=======
            updateMapForIndex(currentIndex);
            isPlaying = false;
>>>>>>> 04db4d3f
            Log.i(TAG, "Go To End button pressed. Moving to last index: " + currentIndex);
        });

        SeekBar playbackSeekBar = view.findViewById(R.id.playbackSeekBar);
        if (!replayData.isEmpty()) {
            playbackSeekBar.setMax(replayData.size() - 1);
        }

        playbackSeekBar.setOnSeekBarChangeListener(new SeekBar.OnSeekBarChangeListener() {
            @Override
            public void onProgressChanged(SeekBar seekBar, int progress, boolean fromUser) {
                if (fromUser) {
                    currentIndex = progress;
                    trajectoryMapFragment.clearMapAndReset();
                    for (int i = 0; i <= currentIndex && i < replayData.size(); i++) {
                        drawReplayPointWithMode(i);
                    }
                    Log.i(TAG, "SeekBar moved by user. New index: " + currentIndex);
                }
            }

            @Override
            public void onStartTrackingTouch(SeekBar seekBar) {
                isPlaying = false;
                playbackHandler.removeCallbacks(playbackRunnable);
            }
<<<<<<< HEAD
            @Override public void onStopTrackingTouch(SeekBar seekBar) { }
=======

            @Override
            public void onStopTrackingTouch(SeekBar seekBar) {}
>>>>>>> 04db4d3f
        });

        // Initially, if replayData is available, draw the first point.
        if (!replayData.isEmpty()) {
            trajectoryMapFragment.clearMapAndReset();
            drawReplayPointWithMode(0);
        }
    }

    /**
     * Helper method to return the polyline color for the given mode.
     */
    private int getColorForMode(String mode) {
        switch (mode) {
            case "GNSS":
                return android.graphics.Color.BLUE;
            case "WiFi":
                return android.graphics.Color.GREEN;
            default: // "PDR"
                return android.graphics.Color.RED;
        }
    }



    /**
     * Checks if any ReplayPoint contains a non-null GNSS location.
     */
    private boolean hasAnyGnssData(List<TrajParser.ReplayPoint> data) {
        for (TrajParser.ReplayPoint point : data) {
            if (point.gnssLocation != null) {
                return true;
            }
        }
        return false;
    }

    /**
     * Shows a dialog asking whether to use GNSS from file or manual coordinates.
     */
    private void showGnssChoiceDialog() {
        new AlertDialog.Builder(requireContext())
                .setTitle("Choose Starting Location")
                .setMessage("GNSS data is found in the file. Would you like to use the file's GNSS as the start, or your manually picked coordinates?")
                .setPositiveButton("File's GNSS", (dialog, which) -> {
                    LatLng firstGnss = getFirstGnssLocation(replayData);
                    if (firstGnss != null) {
                        setupInitialMapPosition((float) firstGnss.latitude, (float) firstGnss.longitude);
                    } else {
                        setupInitialMapPosition(initialLat, initialLon);
                    }
                    dialog.dismiss();
                })
                .setNegativeButton("Manual Set", (dialog, which) -> {
                    setupInitialMapPosition(initialLat, initialLon);
                    dialog.dismiss();
                })
                .setCancelable(false)
                .show();
    }

    private void setupInitialMapPosition(float latitude, float longitude) {
        LatLng startPoint = new LatLng(latitude, longitude);
        Log.i(TAG, "Setting initial map position: " + startPoint);
        trajectoryMapFragment.setInitialCameraPosition(startPoint);
    }

    private LatLng getFirstGnssLocation(List<TrajParser.ReplayPoint> data) {
        for (TrajParser.ReplayPoint point : data) {
            if (point.gnssLocation != null) {
                return new LatLng(point.gnssLocation.latitude, point.gnssLocation.longitude);
            }
        }
        return null;
    }

    /**
     * Runnable for updating playback. Called repeatedly to update the map with the next replay point.
     */
    private final Runnable playbackRunnable = new Runnable() {
        @Override
        public void run() {
            if (!isPlaying || replayData.isEmpty()) return;
            Log.i(TAG, "Playing index: " + currentIndex);
            trajectoryMapFragment.clearMapAndReset();
            // Set the polyline color based on the current mode.
            trajectoryMapFragment.setPolylineColor(getColorForMode(selectedMode));
            for (int i = 0; i <= currentIndex && i < replayData.size(); i++) {
                drawReplayPointWithMode(i);
            }
            currentIndex++;
            playbackSeekBar.setProgress(currentIndex);
            if (currentIndex < replayData.size()) {
                playbackHandler.postDelayed(this, playbackInterval);
            } else {
                Log.i(TAG, "Playback completed. Reached end.");
                stopPlaying();
            }
        }
    };

    /**
     * Draws the replay point at the given index based on the selected mode.
     * For "PDR" mode, if the index is 0 and a GNSS starting point exists, that is used.
     */
    private void drawReplayPointWithMode(int index) {
        if (index < 0 || index >= replayData.size()) return;
        TrajParser.ReplayPoint p = replayData.get(index);
        switch (selectedMode) {
            case "GNSS":
                if (p.gnssLocation != null) {
                    trajectoryMapFragment.updateUserLocation(p.gnssLocation, p.orientation);
                } else {
                    trajectoryMapFragment.updateUserLocation(p.pdrLocation, p.orientation);
                }
                break;
            case "WiFi":
                if (p.wifiLocation != null) {
                    trajectoryMapFragment.updateUserLocation(p.wifiLocation, p.orientation);
                } else {
                    trajectoryMapFragment.updateUserLocation(p.pdrLocation, p.orientation);
                }
                break;
            default: // "PDR"
                // For PDR mode, use the first GNSS coordinate as the starting point if available.
                if (index == 0) {
                    LatLng firstGnss = getFirstGnssLocation(replayData);
                    if (firstGnss != null) {
                        trajectoryMapFragment.updateUserLocation(firstGnss, p.orientation);
                        break;
                    }
                }
                trajectoryMapFragment.updateUserLocation(p.pdrLocation, p.orientation);
                break;
        }
        if (selectedMode.equals("GNSS") && p.gnssLocation != null) {
            trajectoryMapFragment.updateGNSS(p.gnssLocation);
        }
    }

    /**
     * Starts playback by posting the playbackRunnable and updating UI controls.
     */
    private void startPlaying() {
        isPlaying = true;
        playButton.setEnabled(false);
        pauseButton.setEnabled(true);
        playbackHandler.postDelayed(playbackRunnable, playbackInterval);
        Log.i(TAG, "Playback started from index: " + currentIndex);
    }

    /**
     * Stops playback by removing playbackRunnable callbacks and updating UI controls.
     */
    private void stopPlaying() {
        isPlaying = false;
        playbackHandler.removeCallbacks(playbackRunnable);
        playButton.setEnabled(true);
        pauseButton.setEnabled(false);
        Log.i(TAG, "Playback stopped at index: " + currentIndex);
    }

    @Override
    public void onPause() {
        super.onPause();
        stopPlaying();
    }

    @Override
    public void onDestroyView() {
        super.onDestroyView();
        stopPlaying();
    }
}<|MERGE_RESOLUTION|>--- conflicted
+++ resolved
@@ -20,10 +20,14 @@
 
 import com.google.android.gms.maps.model.LatLng;
 import com.openpositioning.PositionMe.R;
+import com.openpositioning.PositionMe.Traj;
 import com.openpositioning.PositionMe.presentation.activity.ReplayActivity;
 import com.openpositioning.PositionMe.data.local.TrajParser;
 import com.openpositioning.PositionMe.sensors.WiFiPositioning;
 
+import org.json.JSONException;
+import org.json.JSONObject;
+
 import java.io.File;
 import java.util.ArrayList;
 import java.util.List;
@@ -31,13 +35,16 @@
 /**
  * Sub fragment of Replay Activity. Fragment that replays trajectory data on a map.
  *
- * The ReplayFragment visualizes and replays trajectory data captured during previous recordings.
- * It loads trajectory data from a JSON file, updates the map with user movement, and provides
- * UI controls for playback (with separate play and pause buttons), speed control, rewind,
- * and go-to-end functionalities. Additionally, it provides a dropdown (Spinner) at the top right
- * to select which data source to replay (PDR, GNSS, or WiFi) – each with its own polyline color.
+ * The ReplayFragment is responsible for visualizing and replaying trajectory data captured during
+ * previous recordings. It loads trajectory data from a JSON file, updates the map with user movement,
+ * and provides UI controls for playback, pause, and seek functionalities.
  *
- * For PDR mode, if a GNSS starting point exists, that same point is used as the starting point.
+ * Features:
+ * - Loads trajectory data from a file and displays it on a map.
+ * - Provides playback controls including separate play and pause buttons, replay (rewind), and go to end.
+ * - Updates the trajectory dynamically as playback progresses.
+ * - Allows users to manually seek through the recorded trajectory.
+ * - Integrates with {@link TrajectoryMapFragment} for map visualization.
  *
  * @see ReplayActivity The activity managing the replay workflow.
  * @see TrajParser Utility class for parsing trajectory data.
@@ -46,13 +53,13 @@
 
     private static final String TAG = "ReplayFragment";
 
-    // Received from ReplayActivity.
+    // GPS start location (received from ReplayActivity)
     private float initialLat = 0f;
     private float initialLon = 0f;
     private String filePath = "";
     private int lastIndex = -1;
 
-    // UI Controls.
+    // UI Controls
     private TrajectoryMapFragment trajectoryMapFragment;
     private ImageButton playButton, pauseButton, replayButton, goToEndButton;
     private Button speedHalfButton, speedDoubleButton, viewStatsButton;
@@ -62,9 +69,9 @@
     // Holds the selected mode ("PDR", "GNSS", or "WiFi")
     private String selectedMode = "PDR";
 
-    // Playback-related.
+    // Playback-related
     private final Handler playbackHandler = new Handler();
-    private long playbackInterval = 500; // Default playback interval in ms.
+    private long playbackInterval = 500; // Default interval (ms)
     private List<TrajParser.ReplayPoint> replayData = new ArrayList<>();
     private int currentIndex = 0;
     private boolean isPlaying = false;
@@ -73,28 +80,38 @@
     public void onCreate(@Nullable Bundle savedInstanceState) {
         super.onCreate(savedInstanceState);
 
-        // Retrieve data from ReplayActivity.
+        // Retrieve transferred data from ReplayActivity
         if (getArguments() != null) {
             filePath = getArguments().getString(ReplayActivity.EXTRA_TRAJECTORY_FILE_PATH, "");
             initialLat = getArguments().getFloat(ReplayActivity.EXTRA_INITIAL_LAT, 0f);
             initialLon = getArguments().getFloat(ReplayActivity.EXTRA_INITIAL_LON, 0f);
         }
-        Log.i(TAG, "ReplayFragment received data: filePath=" + filePath + ", initialLat=" + initialLat + ", initialLon=" + initialLon);
-
-        // Check file existence.
+
+        Log.i(TAG, "ReplayFragment received data:");
+        Log.i(TAG, "Trajectory file path: " + filePath);
+        Log.i(TAG, "Initial latitude: " + initialLat);
+        Log.i(TAG, "Initial longitude: " + initialLon);
+
+        // Check if file exists before parsing
         File trajectoryFile = new File(filePath);
-        if (!trajectoryFile.exists() || !trajectoryFile.canRead()) {
-            Log.e(TAG, "ERROR: Trajectory file missing or unreadable at: " + filePath);
+        if (!trajectoryFile.exists()) {
+            Log.e(TAG, "ERROR: Trajectory file does NOT exist at: " + filePath);
             return;
         }
-        Log.i(TAG, "Trajectory file exists and is readable.");
-
-        // Parse trajectory data.
+        if (!trajectoryFile.canRead()) {
+            Log.e(TAG, "ERROR: Trajectory file exists but is NOT readable: " + filePath);
+            return;
+        }
+
+        Log.i(TAG, "Trajectory file confirmed to exist and is readable.");
+
+        // Parse the JSON file and prepare replayData using TrajParser
         replayData = TrajParser.parseTrajectoryData(filePath, requireContext(), initialLat, initialLon);
+
         if (replayData != null && !replayData.isEmpty()) {
-            Log.i(TAG, "Trajectory data loaded. Total points: " + replayData.size());
+            Log.i(TAG, "Trajectory data loaded successfully. Total points: " + replayData.size());
         } else {
-            Log.e(TAG, "Failed to load trajectory data!");
+            Log.e(TAG, "Failed to load trajectory data! replayData is empty or null.");
         }
     }
 
@@ -110,7 +127,7 @@
     public void onViewCreated(@NonNull View view, @Nullable Bundle savedInstanceState) {
         super.onViewCreated(view, savedInstanceState);
 
-        // Initialize map fragment.
+        // Initialize map fragment
         trajectoryMapFragment = (TrajectoryMapFragment)
                 getChildFragmentManager().findFragmentById(R.id.replayMapFragmentContainer);
         if (trajectoryMapFragment == null) {
@@ -121,16 +138,6 @@
                     .commit();
         }
 
-<<<<<<< HEAD
-        // If GNSS data exists, prompt the user; otherwise, use initial lat/lon.
-        if (hasAnyGnssData(replayData)) {
-            showGnssChoiceDialog();
-        } else {
-            if (initialLat != 0f || initialLon != 0f) {
-                LatLng startPoint = new LatLng(initialLat, initialLon);
-                Log.i(TAG, "Setting initial map position: " + startPoint);
-                trajectoryMapFragment.setInitialCameraPosition(startPoint);
-=======
         // Attempt to use the first WiFi point if available
         if (!replayData.isEmpty()) {
             TrajParser.ReplayPoint firstReplayPoint = replayData.get(0);
@@ -198,13 +205,11 @@
                         trajectoryMapFragment.setInitialCameraPosition(startPoint);
                     }
                 }
->>>>>>> 04db4d3f
             }
         } else {
             Log.e(TAG, "Replay data is empty, cannot determine initial location.");
         }
 
-<<<<<<< HEAD
         // Link UI controls.
         playButton = view.findViewById(R.id.playButton);
         pauseButton = view.findViewById(R.id.pauseButton);
@@ -213,6 +218,10 @@
         replayButton = view.findViewById(R.id.replayButton);
         goToEndButton = view.findViewById(R.id.goToEndButton);
         playbackSeekBar = view.findViewById(R.id.playbackSeekBar);
+        if (playbackSeekBar == null) {
+            Log.e(TAG, "ERROR: playbackSeekBar is NULL! Check XML layout ID.");
+            return;
+        }
         dataSourceSpinner = view.findViewById(R.id.dataSourceSpinner);
 
         // Set up Spinner adapter and listener.
@@ -241,21 +250,11 @@
         });
 
         // Set SeekBar max value.
-=======
-        playbackSeekBar = view.findViewById(R.id.playbackSeekBar);
-        if (playbackSeekBar == null) {
-            Log.e(TAG, "ERROR: playbackSeekBar is NULL! Check XML layout ID.");
-            return;
-        }
->>>>>>> 04db4d3f
         if (!replayData.isEmpty()) {
             playbackSeekBar.setMax(replayData.size() - 1);
         }
 
-<<<<<<< HEAD
-        // Button Listeners:
-=======
->>>>>>> 04db4d3f
+        // Set up button listeners:
 
         // Initialize button listeners
         view.findViewById(R.id.playButton).setOnClickListener(v -> {
@@ -286,12 +285,8 @@
             }
         });
 
-<<<<<<< HEAD
         // Speed Half button sets playback interval to 1000 ms (0.5x speed).
         speedHalfButton.setOnClickListener(v -> {
-=======
-        view.findViewById(R.id.speedHalfButton).setOnClickListener(v -> {
->>>>>>> 04db4d3f
             playbackInterval = 1000;
             if (isPlaying) {
                 playbackHandler.removeCallbacks(playbackRunnable);
@@ -300,12 +295,7 @@
             Log.i(TAG, "Playback speed set to 0.5x (interval: " + playbackInterval + " ms)");
         });
 
-<<<<<<< HEAD
-        // Speed Double button sets playback interval to 250 ms (2x speed).
-        speedDoubleButton.setOnClickListener(v -> {
-=======
         view.findViewById(R.id.speedDoubleButton).setOnClickListener(v -> {
->>>>>>> 04db4d3f
             playbackInterval = 250;
             if (isPlaying) {
                 playbackHandler.removeCallbacks(playbackRunnable);
@@ -329,16 +319,13 @@
             if (replayData.isEmpty()) return;
             currentIndex = replayData.size() - 1;
             playbackSeekBar.setProgress(currentIndex);
-<<<<<<< HEAD
+            updateMapForIndex(currentIndex);
+            isPlaying = false;
             trajectoryMapFragment.clearMapAndReset();
             for (int i = 0; i <= currentIndex && i < replayData.size(); i++) {
                 drawReplayPointWithMode(i);
             }
             stopPlaying();
-=======
-            updateMapForIndex(currentIndex);
-            isPlaying = false;
->>>>>>> 04db4d3f
             Log.i(TAG, "Go To End button pressed. Moving to last index: " + currentIndex);
         });
 
@@ -365,13 +352,10 @@
                 isPlaying = false;
                 playbackHandler.removeCallbacks(playbackRunnable);
             }
-<<<<<<< HEAD
             @Override public void onStopTrackingTouch(SeekBar seekBar) { }
-=======
 
             @Override
             public void onStopTrackingTouch(SeekBar seekBar) {}
->>>>>>> 04db4d3f
         });
 
         // Initially, if replayData is available, draw the first point.
@@ -394,8 +378,6 @@
                 return android.graphics.Color.RED;
         }
     }
-
-
 
     /**
      * Checks if any ReplayPoint contains a non-null GNSS location.
@@ -474,8 +456,7 @@
     };
 
     /**
-     * Draws the replay point at the given index based on the selected mode.
-     * For "PDR" mode, if the index is 0 and a GNSS starting point exists, that is used.
+     * Updates the map with the replay point at the given index.
      */
     private void drawReplayPointWithMode(int index) {
         if (index < 0 || index >= replayData.size()) return;
