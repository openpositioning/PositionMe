package com.openpositioning.PositionMe.presentation.fragment;

import android.content.Context;
import android.graphics.Color;
import android.net.ConnectivityManager;
import android.net.NetworkInfo;
import android.os.Bundle;
import android.os.Handler;
import android.util.Log;
import android.view.LayoutInflater;
import android.view.View;
import android.view.ViewGroup;
import android.widget.ArrayAdapter;
import android.widget.Button;
import android.widget.ImageButton;
import android.widget.SeekBar;
import android.widget.Spinner;
import android.widget.Toast;
// Code by Guilherme: added necessary imports
import com.openpositioning.PositionMe.sensors.SensorFusion;
import com.openpositioning.PositionMe.utils.Tag;
import com.openpositioning.PositionMe.utils.UtilFunctions;
import com.google.android.gms.maps.model.Polyline;
import com.google.android.gms.maps.model.PolylineOptions;

import androidx.annotation.NonNull;
import androidx.annotation.Nullable;
import androidx.appcompat.app.AlertDialog;
import androidx.fragment.app.Fragment;

import com.google.android.gms.maps.model.LatLng;
import com.google.android.gms.maps.model.PolylineOptions;
import com.openpositioning.PositionMe.R;
import com.openpositioning.PositionMe.Traj;
import com.openpositioning.PositionMe.data.local.TrajParser;
import com.openpositioning.PositionMe.presentation.activity.ReplayActivity;
import com.openpositioning.PositionMe.sensors.WiFiPositioning;
import com.openpositioning.PositionMe.utils.UtilFunctions;

import org.json.JSONException;
import org.json.JSONObject;

import java.io.File;
import java.time.LocalDate;
import java.util.ArrayList;
import java.util.HashMap;
import java.util.List;
import java.util.Map;

/**
 * Sub fragment of Replay Activity. Fragment that replays trajectory data on a map.
 *
 * The ReplayFragment is responsible for visualizing and replaying trajectory data captured during
 * previous recordings. It loads trajectory data from a JSON file, updates the map with user movement,
 * and provides UI controls for playback, pause, and seek functionalities.
 *
 * Features:
 * - Loads trajectory data from a file and displays it on a map.
 * - Provides playback controls including separate play and pause buttons, replay (rewind), and go to end.
 * - Updates the trajectory dynamically as playback progresses.
 * - Allows users to manually seek through the recorded trajectory.
 * - Integrates with {@link TrajectoryMapFragment} for map visualization.
 *
 * @see ReplayActivity The activity managing the replay workflow.
 * @see TrajParser Utility class for parsing trajectory data.
 */
public class ReplayFragment extends Fragment {

    private static final String TAG = "ReplayFragment";

    // GPS start location (received from ReplayActivity)
    private float initialLat = 0f;
    private float initialLon = 0f;
    private String filePath = "";
    private int lastIndex = -1;

    // UI Controls
    private TrajectoryMapFragment trajectoryMapFragment;
    private ImageButton playButton, pauseButton, replayButton, goToEndButton;
    private Button speedHalfButton, speedDoubleButton, viewStatsButton;
    private SeekBar playbackSeekBar;
    // Spinner for selecting data source.
    private Spinner dataSourceSpinner;
    // Holds the selected mode ("PDR", "GNSS", or "WiFi")
    private String selectedMode = "PDR";

    // Playback-related
    private final Handler playbackHandler = new Handler();
    private long playbackInterval = 500; // Default interval (ms)
    private List<TrajParser.ReplayPoint> replayData = new ArrayList<>();
    private int currentIndex = 0;
    private boolean isPlaying = false;



    private LatLng prevWiFiLocation;
    public static List<LatLng> EKF_data = new ArrayList<>();

    public static List<LatLng> GNSS_data = new ArrayList<>();

    public static List<LatLng> WIFI_data = new ArrayList<>();

    public static List<LatLng> PDR_data = new ArrayList<>();


    // code by Guilherme: New field to store previous replay point for computing bearing.
    private LatLng previousReplayPoint = null;

    @Override
    public void onCreate(@Nullable Bundle savedInstanceState) {
        super.onCreate(savedInstanceState);

        // Retrieve transferred data from ReplayActivity
        if (getArguments() != null) {
            filePath = getArguments().getString(ReplayActivity.EXTRA_TRAJECTORY_FILE_PATH, "");
            initialLat = getArguments().getFloat(ReplayActivity.EXTRA_INITIAL_LAT, 0f);
            initialLon = getArguments().getFloat(ReplayActivity.EXTRA_INITIAL_LON, 0f);
        }

        File trajectoryFile = new File(filePath);
        if (!trajectoryFile.exists() || !trajectoryFile.canRead()) return;

        List<TrajParser.ReplayPoint> parsedData = TrajParser.parseTrajectoryData(filePath, requireContext(), initialLat, initialLon);
        replayData = parsedData;
        TrajParser.replayData = parsedData;

        // Code By Guilherme: Populate all trajectory lists immediately after data is parsed
        for (int i = 0; i < replayData.size(); i++) {
            TrajParser.ReplayPoint point = replayData.get(i);

            if (point.pdrLocation != null) {
                PDR_data.add(point.pdrLocation);
            }
            if (point.gnssLocation != null) {
                GNSS_data.add(point.gnssLocation);
            }
            if (point.cachedWiFiLocation != null) {
                WIFI_data.add(point.cachedWiFiLocation);
            }
            // Pre-compute EKF data
            LatLng prevPDR = (i > 0) ? replayData.get(i - 1).pdrLocation : point.pdrLocation;
            LatLng ekfPoint = SensorFusion.getInstance().EKF_replay(
                    point.cachedWiFiLocation != null ? point.cachedWiFiLocation : prevWiFiLocation,
                    point.pdrLocation,
                    prevPDR,
                    point.gnssLocation
            );
            if (ekfPoint != null) {
                EKF_data.add(ekfPoint);
            }
        }

    }

    @Nullable
    @Override
    public View onCreateView(@NonNull LayoutInflater inflater, @Nullable ViewGroup container, @Nullable Bundle savedInstanceState) {
        return inflater.inflate(R.layout.fragment_replay, container, false);
    }

    @Override
    public void onViewCreated(@NonNull View view, @Nullable Bundle savedInstanceState) {
        super.onViewCreated(view, savedInstanceState);

        // Initialize map fragment
        trajectoryMapFragment = (TrajectoryMapFragment)
                getChildFragmentManager().findFragmentById(R.id.replayMapFragmentContainer);
        if (trajectoryMapFragment == null) {
            trajectoryMapFragment = new TrajectoryMapFragment();
            getChildFragmentManager()
                    .beginTransaction()
                    .replace(R.id.replayMapFragmentContainer, trajectoryMapFragment)
                    .commit();
        }

        // code by Jamie Arnott: WiFi Positioning
        // Use WiFi positioning from the first replay point if available.
        if (!replayData.isEmpty()) {
            TrajParser.ReplayPoint firstReplayPoint = replayData.get(0);
            if (firstReplayPoint.wifiSamples != null && !firstReplayPoint.wifiSamples.isEmpty()) {
                JSONObject wifiAccessPoints = new JSONObject();
                for (Traj.WiFi_Sample sample : firstReplayPoint.wifiSamples) {
                    for (Traj.Mac_Scan macScan : sample.getMacScansList()) {
                        try {
                            wifiAccessPoints.put(String.valueOf(macScan.getMac()), macScan.getRssi());
                        } catch (JSONException e) {
                            Log.e(TAG, "Error creating WiFi fingerprint JSON: " + e.getMessage());
                        }
                    }
                }
                JSONObject wifiFingerPrint = new JSONObject();
                try {
                    wifiFingerPrint.put("wf", wifiAccessPoints);
                } catch (JSONException e) {
                    throw new RuntimeException(e);
                }
                new WiFiPositioning(getContext()).request(wifiFingerPrint, new WiFiPositioning.VolleyCallback() {
                    @Override
                    public void onSuccess(LatLng wifiLocation, int floor) {
                        Log.i(TAG, "WiFi positioning successful. Location: " + wifiLocation);
                        new AlertDialog.Builder(requireContext())
                                .setTitle("Choose Positioning Method")
                                .setMessage("WiFi-based positioning is available for this trajectory. Do you want to use WiFi positioning?")
                                .setPositiveButton("Use WiFi", (dialog, which) -> {
                                    setupInitialMapPosition((float) wifiLocation.latitude, (float) wifiLocation.longitude, floor);
                                    dialog.dismiss();
                                })
                                .setNegativeButton("Use GNSS", (dialog, which) -> {
                                    showGnssChoiceDialog();
                                    dialog.dismiss();
                                })
                                .setCancelable(false)
                                .show();
                    }
                    @Override
                    public void onError(String message) {
                        Log.e(TAG, "WiFi positioning failed: " + message);
                        if (hasAnyGnssData(replayData)) {
                            showGnssChoiceDialog();
                        } else {
                            if (initialLat != 0f || initialLon != 0f) {
                                LatLng startPoint = new LatLng(initialLat, initialLon);
                                trajectoryMapFragment.setInitialCameraPosition(startPoint);
                            }
                        }
                    }
                });
            } else {
                if (hasAnyGnssData(replayData)) {
                    showGnssChoiceDialog();
                } else {
                    if (initialLat != 0f || initialLon != 0f) {
                        LatLng startPoint = new LatLng(initialLat, initialLon);
                        trajectoryMapFragment.setInitialCameraPosition(startPoint);
                    }
                }
            }
        } else {
            Log.e(TAG, "Replay data is empty, cannot determine initial location.");
        }

        playButton = view.findViewById(R.id.playButton);
        pauseButton = view.findViewById(R.id.pauseButton);
        replayButton = view.findViewById(R.id.replayButton);
        goToEndButton = view.findViewById(R.id.goToEndButton);
        speedHalfButton = view.findViewById(R.id.speedHalfButton);
        speedDoubleButton = view.findViewById(R.id.speedDoubleButton);
        playbackSeekBar = view.findViewById(R.id.playbackSeekBar);
        dataSourceSpinner = view.findViewById(R.id.dataSourceSpinner);

        //Code by Guilherme: View Stats button
        viewStatsButton = view.findViewById(R.id.viewStatsButton);
        viewStatsButton.setOnClickListener(v -> {
            // Navigate to StatsFragment
            getParentFragmentManager()
                    .beginTransaction()
                    .replace(R.id.replayRoot, new StatsFragment())
                    .addToBackStack(null)
                    .commit();
        });

        ArrayAdapter<String> adapter = new ArrayAdapter<>(requireContext(),
                android.R.layout.simple_spinner_dropdown_item,
                new String[]{"PDR", "GNSS", "WiFi", "EKF"});
        dataSourceSpinner.setAdapter(adapter);
        dataSourceSpinner.setOnItemSelectedListener(new android.widget.AdapterView.OnItemSelectedListener() {
            @Override
            public void onItemSelected(android.widget.AdapterView<?> parent, View view, int position, long id) {
                selectedMode = parent.getItemAtPosition(position).toString();
                // code by Guilherme: Set polyline color based on selection.
                trajectoryMapFragment.setPolylineColor(getColorForMode(selectedMode));
                trajectoryMapFragment.clearMapAndReset(); // code by Guilherme: Clear previous trace when mode changes.
                currentIndex = 0;
                playbackSeekBar.setProgress(0);
                updateSeekBarMax();
                // Reset the previous replay point for bearing calculation.
                previousReplayPoint = null; // code by Guilherme
                drawReplayPointWithMode(currentIndex);
            }

            @Override
            public void onNothingSelected(android.widget.AdapterView<?> parent) {}
        });

        updateSeekBarMax();

        playButton.setOnClickListener(v -> {
            if (replayData.isEmpty()) return;
            if (!isPlaying) {
                isPlaying = true;
                playButton.setEnabled(false);
                pauseButton.setEnabled(true);
                // code by Guilherme: Do not clear the map here so the polyline trace accumulates.
                playbackHandler.postDelayed(playbackRunnable, playbackInterval);
            }
        });

        pauseButton.setOnClickListener(v -> stopPlaying());

        speedHalfButton.setOnClickListener(v -> {
            playbackInterval = 1000;
            restartPlaybackIfPlaying();
        });

        speedDoubleButton.setOnClickListener(v -> {
            playbackInterval = 250;
            restartPlaybackIfPlaying();
        });

        replayButton.setOnClickListener(v -> {
            currentIndex = 0;
            playbackSeekBar.setProgress(0);
            trajectoryMapFragment.clearMapAndReset(); // code by Guilherme: Clear trace when restarting.
            // code by Guilherme: Reset previousReplayPoint for bearing calculation.
            previousReplayPoint = null;
            drawReplayPointWithMode(currentIndex);
        });

        goToEndButton.setOnClickListener(v -> {
            currentIndex = replayData.size() - 1;
            playbackSeekBar.setProgress(currentIndex);
            trajectoryMapFragment.clearMapAndReset(); // code by Guilherme: Clear trace before drawing final point.
            // Redraw all points up to the last one.
            for (int i = 0; i <= currentIndex && i < replayData.size(); i++) {
                drawReplayPointWithMode(i);
            }
            stopPlaying();
        });

        playbackSeekBar.setOnSeekBarChangeListener(new SeekBar.OnSeekBarChangeListener() {
            @Override public void onProgressChanged(SeekBar seekBar, int progress, boolean fromUser) {
                if (fromUser) {
                    currentIndex = progress;
                    trajectoryMapFragment.clearMapAndReset(); // code by Guilherme: Clear trace for manual scrubbing.
                    // Reset previousReplayPoint.
                    previousReplayPoint = null; // code by Guilherme
                    for (int i = 0; i <= currentIndex && i < replayData.size(); i++) {
                        drawReplayPointWithMode(i);
                    }
                    Log.i(TAG, "SeekBar moved by user. New index: " + currentIndex);
                }
            }

            @Override public void onStartTrackingTouch(SeekBar seekBar) { stopPlaying(); }

            @Override public void onStopTrackingTouch(SeekBar seekBar) {}
        });

        if (!replayData.isEmpty()) {
            trajectoryMapFragment.clearMapAndReset();
            // code by Guilherme: Reset previousReplayPoint.
            previousReplayPoint = null;
            drawReplayPointWithMode(0);
        }

        //Code By Guilherme: Add tags to map
        List<com.openpositioning.PositionMe.utils.Tag> tags = SensorFusion.getInstance().getTagList();
        if (tags != null && !tags.isEmpty()) {
            for (com.openpositioning.PositionMe.utils.Tag tag : tags) {
                trajectoryMapFragment.addTagMarker(tag.getLocation(), tag.getLabel());
            }
        }
    }

    private void restartPlaybackIfPlaying() {
        if (isPlaying) {
            playbackHandler.removeCallbacks(playbackRunnable);
            playbackHandler.postDelayed(playbackRunnable, playbackInterval);
        }
    }

    // code by Jamie Arnott
    /**
     * Method to set the maximum length for the seekbar using method getVisibleDataSize
     */
    private void updateSeekBarMax() {
        int size = getVisibleDataSize(selectedMode);
        if (size > 0) {
            playbackSeekBar.setMax(size - 1);
        }
    }

    // Code by Jamie Arnott
    /**
     * Method to get the data sizes for displaying different data types
     *
     * Includes GNSS, WiFi, PDR, and Extended Kalman-Filter
     * @param mode
     * @return int representing data size
     */
    private int getVisibleDataSize(String mode) {
        switch (mode) {
            case "GNSS":
                return (int) replayData.stream().filter(p -> p.gnssLocation != null).count();
            case "WiFi", "EKF":
                return (int) replayData.stream().filter(p -> p.cachedWiFiLocation != null || (p.wifiSamples != null && !p.wifiSamples.isEmpty())).count();
            default:
                return replayData.size();
        }
    }

    private final Runnable playbackRunnable = new Runnable() {
        @Override
        public void run() {
            if (!isPlaying || currentIndex >= replayData.size()) {
                stopPlaying();
                if (currentIndex >= replayData.size()) {
                    viewStatsButton.setVisibility(View.VISIBLE); //  Show button once complete
                }
                return;
            }
            if (currentIndex == 0) {
                trajectoryMapFragment.clearMapAndReset(); // only clear once at the start
            }
<<<<<<< HEAD
=======

>>>>>>> f0fd9d40

            drawReplayPointWithMode(currentIndex);
            currentIndex++;
            playbackSeekBar.setProgress(currentIndex);
            playbackHandler.postDelayed(this, playbackInterval);
        }
    };

    // code by Guilherme: Updated method to draw replay point, orientation, and trace.
    private void drawReplayPointWithMode(int index) {
        if (index < 0 || index >= replayData.size()) return;

        TrajParser.ReplayPoint p = replayData.get(index);
        LatLng currentPoint = null;

        switch (selectedMode) {
            case "GNSS":
                Log.d(TAG, "GNSS Mode - gnssLocation: " + p.gnssLocation);
                if (p.gnssLocation != null) {
                    trajectoryMapFragment.updateUserLocation(p.gnssLocation, p.orientation);
                } else {
                    trajectoryMapFragment.updateUserLocation(p.pdrLocation, p.orientation);
                    currentPoint = p.pdrLocation;
                }
                break;


            case "WiFi":
                // code by Jamie Arnott: WiFi Positioning
                if (p.cachedWiFiLocation != null) {
                    trajectoryMapFragment.updateUserLocation(p.cachedWiFiLocation, p.orientation);
                    currentPoint = p.cachedWiFiLocation;
                } else if (p.wifiSamples != null && !p.wifiSamples.isEmpty()) {
                    // check that the phone has WiFi connection before performing WiFi fingerprint creation and request
                    ConnectivityManager cm = (ConnectivityManager) getContext().getSystemService(Context.CONNECTIVITY_SERVICE);
                    NetworkInfo activeNetwork = cm.getActiveNetworkInfo();
                    boolean isConnected = activeNetwork != null && activeNetwork.isConnectedOrConnecting();
                    if (isConnected) {
                        JSONObject wifiFingerprint = new JSONObject();
                        JSONObject wifiAccessPoints = new JSONObject();
                        for (Traj.WiFi_Sample sample : p.wifiSamples) {
                            for (Traj.Mac_Scan macScan : sample.getMacScansList()) {
                                try {
                                    wifiAccessPoints.put(String.valueOf(macScan.getMac()), macScan.getRssi());
                                } catch (JSONException e) {
                                    Log.e(TAG, "WiFi JSON error: " + e.getMessage());
                                }
                            }
                        }
                        try {
                            wifiFingerprint.put("wf", wifiAccessPoints);
                        } catch (JSONException e) {
                            Log.e(TAG, "WiFi fingerprint JSON failed: " + e.getMessage());
                        }

                        new WiFiPositioning(getContext()).request(wifiFingerprint, new WiFiPositioning.VolleyCallback() {
                            @Override
                            public void onSuccess(LatLng location, int floor) {
                                Log.d(TAG, "WiFi Positioning Successful");
                                p.cachedWiFiLocation = location;
                                float bearing = p.orientation;
                                if (previousReplayPoint != null) {
                                    bearing = (float) UtilFunctions.calculateBearing(previousReplayPoint, location); // Accurate bearing

                                }
                                trajectoryMapFragment.updateUserLocation(location, bearing);
                                trajectoryMapFragment.addPolylinePoint(location); // Add trace point
                                previousReplayPoint = location;
                                prevWiFiLocation = location;
                                trajectoryMapFragment.displayNucleusFloorLevel(floor);

                            }

                            @Override
                            public void onError(String message) {
                                Log.w(TAG, "WiFi Positioning failed: " + message);
                                // Do not update map if WiFi fails
                            }
                        });

                        return; // Async, return early to avoid using fallback
                    }else{
                        Log.d(TAG, "WiFi Network Not Connected");
                    }
                }
                break;
            // code by Jamie Arnott: EKF Positioning Integration
            case "EKF":
                // call EKF_point() with the current index
                currentPoint = EKF_point(index);
                EKF_data.add(currentPoint); // add data to list
                if (currentPoint != null){
                    trajectoryMapFragment.updateUserLocation(currentPoint,p.orientation);
                }
                break;


            default: // PDR
                currentPoint = p.pdrLocation;
                break;
        }

        if (currentPoint != null) {
            float bearing = p.orientation;
            if (previousReplayPoint != null) {
                bearing = (float) UtilFunctions.calculateBearing(previousReplayPoint, currentPoint); // code by Guilherme
            }

            trajectoryMapFragment.updateUserLocation(currentPoint, bearing);
            trajectoryMapFragment.addPolylinePoint(currentPoint); // Draw trace point
            previousReplayPoint = currentPoint;

            if (selectedMode.equals("GNSS") && p.gnssLocation != null) {
                trajectoryMapFragment.updateGNSS(p.gnssLocation);
            }
        }
    }



    // code by Marco Bancalari-Ruiz & Jamie Arnott: Fuse data using EKF filter
    private LatLng EKF_point(int index){
        TrajParser.ReplayPoint p = replayData.get(index);
        TrajParser.ReplayPoint prev = replayData.get(index);
        if (index > 0){
            prev = replayData.get(index-1);
        }

        LatLng EKF_fused_point;
        // get PDR data
        LatLng pdrLatLng = p.pdrLocation;
        LatLng prevPDR = prev.pdrLocation;
        LatLng gnssLocation = p.gnssLocation;
        // handle WiFi data
        if (p.cachedWiFiLocation != null) {
            // do EKF using cached WiFi Location

            EKF_fused_point = SensorFusion.getInstance().EKF_replay(p.cachedWiFiLocation, pdrLatLng, prevPDR,gnssLocation);
        } else if (p.wifiSamples != null && !p.wifiSamples.isEmpty()) {
            JSONObject wifiFingerprint = new JSONObject();
            JSONObject wifiAccessPoints = new JSONObject();
            for (Traj.WiFi_Sample sample : p.wifiSamples) {
                for (Traj.Mac_Scan macScan : sample.getMacScansList()) {
                    try {
                        wifiAccessPoints.put(String.valueOf(macScan.getMac()), macScan.getRssi());
                    } catch (JSONException e) {
                        Log.e(TAG, "WiFi JSON error: " + e.getMessage());
                    }
                }
            }
            try {
                wifiFingerprint.put("wf", wifiAccessPoints);
            } catch (JSONException e) {
                Log.e(TAG, "WiFi fingerprint JSON failed: " + e.getMessage());
            }

            new WiFiPositioning(getContext()).request(wifiFingerprint, new WiFiPositioning.VolleyCallback() {
                @Override
                public void onSuccess(LatLng location, int floor) {
                    Log.d(TAG, "WiFi Positioning Successful");
                    trajectoryMapFragment.displayNucleusFloorLevel(floor);
                    p.cachedWiFiLocation = location; // keep this

                    prevWiFiLocation = location; // keep this to update prev location
                    // do the EKF using location

                }

                @Override
                public void onError(String message) {
                    Log.w(TAG, "WiFi Positioning failed: " + message);
                }
            });
            EKF_fused_point = SensorFusion.getInstance().EKF_replay(prevWiFiLocation, pdrLatLng, prevPDR, gnssLocation);
        } else {
            if (prevWiFiLocation != null) {
                // do EKF using prevWiFiLocation
                EKF_fused_point = SensorFusion.getInstance().EKF_replay(prevWiFiLocation, pdrLatLng, prevPDR, gnssLocation);
            } else {
                // do nothing
                return null;
            }
        }

        return EKF_fused_point;
    }

    // code by Guilherme
    private int getColorForMode(String mode) {
        switch (mode) {
            case "GNSS": return android.graphics.Color.BLUE;
            case "WiFi": return android.graphics.Color.GREEN;
            case "EKF":  return android.graphics.Color.CYAN;
            default: return android.graphics.Color.RED;
        }
    }

    private void stopPlaying() {
        isPlaying = false;
        playbackHandler.removeCallbacks(playbackRunnable);
        playButton.setEnabled(true);
        pauseButton.setEnabled(false);
    }

    @Override
    public void onPause() {
        super.onPause();
        stopPlaying();
    }

    @Override
    public void onDestroyView() {
        super.onDestroyView();
        stopPlaying();
    }

    // Helper methods for GNSS choice dialog and initial map position.
    private boolean hasAnyGnssData(List<TrajParser.ReplayPoint> data) {
        for (TrajParser.ReplayPoint point : data) {
            if (point.gnssLocation != null) {
                return true;
            }
        }
        return false;
    }

    private void showGnssChoiceDialog() {
        new AlertDialog.Builder(requireContext())
                .setTitle("Choose Starting Location")
                .setMessage("GNSS data is found in the file. Would you like to use the file's GNSS as the start, or your manually picked coordinates?")
                .setPositiveButton("File's GNSS", (dialog, which) -> {
                    LatLng firstGnss = getFirstGnssLocation(replayData);
                    if (firstGnss != null) {
                        setupInitialMapPosition((float) firstGnss.latitude, (float) firstGnss.longitude, 1);
                    } else {
                        setupInitialMapPosition(initialLat, initialLon, 0);
                    }
                    dialog.dismiss();
                })
                .setNegativeButton("Manual Set", (dialog, which) -> {
                    setupInitialMapPosition(initialLat, initialLon, 0);
                    dialog.dismiss();
                })
                .setCancelable(false)
                .show();
    }

    private void setupInitialMapPosition(float latitude, float longitude, int floor) {
        LatLng startPoint = new LatLng(latitude, longitude);
        Log.i(TAG, "Setting initial map position: " + startPoint);
        trajectoryMapFragment.setInitialCameraPosition(startPoint);
        trajectoryMapFragment.displayNucleusFloorLevel(floor);
    }

    private LatLng getFirstGnssLocation(List<TrajParser.ReplayPoint> data) {
        for (TrajParser.ReplayPoint point : data) {
            if (point.gnssLocation != null) {
                return new LatLng(point.gnssLocation.latitude, point.gnssLocation.longitude);
            }
        }
        return null;
    }

    // code by Guilherme
    private void showReplayTags() {
        for (TrajParser.TagPoint tag : TrajParser.tagPoints) {
            if (tag.location != null && tag.label != null) {
                trajectoryMapFragment.addTagMarker(tag.location, tag.label);
            }
        }
    }



}<|MERGE_RESOLUTION|>--- conflicted
+++ resolved
@@ -91,8 +91,6 @@
     private int currentIndex = 0;
     private boolean isPlaying = false;
 
-
-
     private LatLng prevWiFiLocation;
     public static List<LatLng> EKF_data = new ArrayList<>();
 
@@ -412,10 +410,7 @@
             if (currentIndex == 0) {
                 trajectoryMapFragment.clearMapAndReset(); // only clear once at the start
             }
-<<<<<<< HEAD
-=======
-
->>>>>>> f0fd9d40
+
 
             drawReplayPointWithMode(currentIndex);
             currentIndex++;
