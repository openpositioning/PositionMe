--- conflicted
+++ resolved
@@ -1,12 +1,7 @@
 package com.openpositioning.PositionMe.presentation.fragment;
 
-<<<<<<< HEAD
-import static com.openpositioning.PositionMe.data.remote.TrajectoryFileHandler.getReplayPointByTimestamp;
-
-=======
 import android.content.Context;
 import android.hardware.SensorManager;
->>>>>>> 30459e13
 import android.os.Bundle;
 import android.os.Handler;
 import android.util.Log;
@@ -15,64 +10,27 @@
 import android.view.ViewGroup;
 import android.widget.Button;
 import android.widget.SeekBar;
+
 import androidx.annotation.NonNull;
 import androidx.annotation.Nullable;
 import androidx.fragment.app.Fragment;
+
 import com.google.android.gms.maps.model.LatLng;
-<<<<<<< HEAD
-import com.google.gson.JsonObject;
-=======
 import com.google.gson.Gson;
 import com.google.gson.JsonArray;
 import com.google.gson.JsonObject;
 import com.google.gson.JsonParser;
->>>>>>> 30459e13
 import com.openpositioning.PositionMe.R;
-import com.openpositioning.PositionMe.data.remote.TrajectoryFileHandler;
 import com.openpositioning.PositionMe.presentation.activity.ReplayActivity;
-<<<<<<< HEAD
-=======
 
 import java.io.BufferedReader;
 import java.io.FileReader;
->>>>>>> 30459e13
 import java.io.IOException;
 import java.util.ArrayList;
 import java.util.Collections;
 import java.util.Comparator;
 import java.util.List;
 
-<<<<<<< HEAD
-public class ReplayFragment extends Fragment {
-
-    // 地图子Fragment
-    private TrajectoryMapFragment trajectoryMapFragment;
-
-    // UI 控件
-    private Button playPauseButton, restartButton, exitButton, goEndButton;
-    private SeekBar playbackSeekBar;
-
-    // 播放逻辑
-    private final Handler playbackHandler = new Handler();
-    private final long PLAYBACK_INTERVAL_MS = 500; // 每帧时间间隔
-    private List<ReplayPoint> replayData; // 轨迹数据帧列表
-    private int currentIndex = 0;
-    private boolean isPlaying = false;
-
-    // 用于统一传递轨迹文件路径
-    private String filePath;
-
-    // ReplayPoint 用于保存每一帧数据
-    public static class ReplayPoint {
-        LatLng pdrLocation;  // 用户位置（例如 PDR 得到的位置）
-        LatLng gnssLocation; // GNSS 位置（可选）
-        float orientation;   // 方向（单位：度）
-        long timestamp;      // 时间戳
-
-        public ReplayPoint(LatLng pdr, LatLng gnss, float orientation, long ts) {
-            this.pdrLocation = pdr;
-            this.gnssLocation = gnss;
-=======
 /**
  * Revised ReplayFragment that parses a JSON trajectory file, computes orientation and speed,
  * and plots the data on the map.
@@ -107,79 +65,12 @@
         public ReplayPoint(LatLng pdrLocation, LatLng gnssLocation, float orientation, float speed, long timestamp) {
             this.pdrLocation = pdrLocation;
             this.gnssLocation = gnssLocation;
->>>>>>> 30459e13
             this.orientation = orientation;
             this.speed = speed;
             this.timestamp = timestamp;
         }
     }
 
-<<<<<<< HEAD
-    /**
-     * 根据 IMU 数据（JsonObject）转换为 ReplayPoint 对象。
-     * 这里暂时使用固定示例数据，实际开发中请根据数据计算真实位置和方向。
-     */
-    private ReplayPoint convertImuDataToReplayPoint(JsonObject imuData) {
-        double dummyLat = 37.4219999;
-        double dummyLng = -122.0840575;
-        // TODO: 根据 imuData 中的旋转向量或其它数据计算实际的 orientation
-        float orientation = 0f;
-        long timestamp = imuData.get("relativeTimestamp").getAsLong();
-        LatLng gnssLocation = null;
-        return new ReplayPoint(new LatLng(dummyLat, dummyLng), gnssLocation, orientation, timestamp);
-    }
-
-    /**
-     * 利用 TrajectoryFileHandler.getSmoothedImuData() 解析轨迹文件，
-     * 按固定时间步长生成每一帧数据，并返回 ReplayPoint 列表。
-     */
-    private List<ReplayPoint> loadTrajectoryFromProto(String filePath) {
-        List<ReplayPoint> replayPoints = new ArrayList<>();
-
-        try {
-            // 1. 获取时间范围
-            long[] range = TrajectoryFileHandler.getTimeRange(filePath);
-            long minTimestamp = range[0];
-            long maxTimestamp = range[1];
-
-            // 2. 按时间步长逐帧解析
-            final long PLAYBACK_INTERVAL_MS = 500;
-
-            for (long ts = minTimestamp; ts <= maxTimestamp; ts += PLAYBACK_INTERVAL_MS) {
-                try {
-                    // 调用 `getReplayPointByTimestamp`
-                    ReplayPoint point = getReplayPointByTimestamp(filePath, String.valueOf(ts));
-
-                    if (point != null) {
-                        replayPoints.add(point);
-                    }
-                } catch (IOException e) {
-                    e.printStackTrace();
-                }
-            }
-        } catch (IOException e) {
-            e.printStackTrace();
-        }
-
-        return replayPoints;
-    }
-
-
-
-    private final Runnable playbackRunnable = new Runnable() {
-        @Override
-        public void run() {
-            if (!isPlaying || replayData == null) return;
-
-            updateMapForIndex(currentIndex);
-            currentIndex++;
-            playbackSeekBar.setProgress(currentIndex);
-            if (currentIndex < replayData.size()) {
-                playbackHandler.postDelayed(this, PLAYBACK_INTERVAL_MS);
-            } else {
-                isPlaying = false;
-                playPauseButton.setText("Play");
-=======
     @Override
     public void onCreate(@Nullable Bundle savedInstanceState) {
         super.onCreate(savedInstanceState);
@@ -269,7 +160,6 @@
                         pdr.relativeTimestamp
                 );
                 result.add(rp);
->>>>>>> 30459e13
             }
 
         } catch (Exception e) {
@@ -278,20 +168,6 @@
         return result;
     }
 
-<<<<<<< HEAD
-    @Override
-    public void onCreate(@Nullable Bundle savedInstanceState) {
-        super.onCreate(savedInstanceState);
-        // 从传入参数中获取轨迹文件路径
-        if (getArguments() != null) {
-            filePath = getArguments().getString(ReplayActivity.EXTRA_TRAJECTORY_FILE_PATH, "placeholder-path");
-        } else {
-            filePath = "placeholder-path";
-        }
-        Log.i("ReplayFragment", "Loading trajectory from file: " + filePath);
-        // 根据实际文件路径加载轨迹数据
-        replayData = loadTrajectoryFromProto(filePath);
-=======
     /**
      * Parse the "imuData" array from JSON.
      */
@@ -369,7 +245,6 @@
     private static class PdrRecord {
         public long relativeTimestamp;  // The timestamp from JSON (rename if needed)
         public float x, y;
->>>>>>> 30459e13
     }
 
     // ----------------- Lifecycle and UI Methods -----------------
@@ -387,11 +262,7 @@
                               @Nullable Bundle savedInstanceState) {
         super.onViewCreated(view, savedInstanceState);
 
-<<<<<<< HEAD
-        // 1. 获取地图子Fragment
-=======
         // Initialize the map fragment
->>>>>>> 30459e13
         trajectoryMapFragment = (TrajectoryMapFragment)
                 getChildFragmentManager().findFragmentById(R.id.replayMapFragmentContainer);
         if (trajectoryMapFragment == null) {
@@ -402,21 +273,6 @@
                     .commit();
         }
 
-<<<<<<< HEAD
-        // 2. 获取 UI 控件引用
-        playPauseButton = view.findViewById(R.id.playPauseButton);
-        restartButton = view.findViewById(R.id.restartButton);
-        exitButton = view.findViewById(R.id.exitButton);
-        goEndButton = view.findViewById(R.id.goEndButton);
-        playbackSeekBar = view.findViewById(R.id.playbackSeekBar);
-
-        // 3. 设置 SeekBar 最大值
-        if (replayData != null && !replayData.isEmpty()) {
-            playbackSeekBar.setMax(replayData.size() - 1);
-        }
-
-        // 4. 设置各按钮监听器
-=======
         // Initialize UI controls
         playPauseButton = view.findViewById(R.id.playPauseButton);
         restartButton   = view.findViewById(R.id.restartButton);
@@ -430,7 +286,6 @@
         }
 
         // Button listeners
->>>>>>> 30459e13
         playPauseButton.setOnClickListener(v -> {
             if (replayData.isEmpty()) return;
             if (isPlaying) {
@@ -447,22 +302,14 @@
         });
 
         restartButton.setOnClickListener(v -> {
-<<<<<<< HEAD
-            if (replayData == null) return;
-=======
             if (replayData.isEmpty()) return;
->>>>>>> 30459e13
             currentIndex = 0;
             playbackSeekBar.setProgress(0);
             updateMapForIndex(0);
         });
 
         goEndButton.setOnClickListener(v -> {
-<<<<<<< HEAD
-            if (replayData == null || replayData.isEmpty()) return;
-=======
             if (replayData.isEmpty()) return;
->>>>>>> 30459e13
             currentIndex = replayData.size() - 1;
             playbackSeekBar.setProgress(currentIndex);
             updateMapForIndex(currentIndex);
@@ -490,24 +337,13 @@
             @Override public void onStopTrackingTouch(SeekBar seekBar) {}
         });
 
-<<<<<<< HEAD
-        // 初始显示第一帧
-        if (replayData != null && !replayData.isEmpty()) {
-=======
         // Display the first frame if available
         if (!replayData.isEmpty()) {
->>>>>>> 30459e13
             updateMapForIndex(0);
         }
     }
 
     /**
-<<<<<<< HEAD
-     * 根据当前帧索引更新地图显示。
-     */
-    private void updateMapForIndex(int index) {
-        if (replayData == null || index < 0 || index >= replayData.size()) return;
-=======
      * Runnable that updates the map at each playback interval.
      */
     private final Runnable playbackRunnable = new Runnable() {
@@ -534,7 +370,6 @@
     private void updateMapForIndex(int index) {
         if (index < 0 || index >= replayData.size()) return;
 
->>>>>>> 30459e13
         ReplayPoint point = replayData.get(index);
         if (trajectoryMapFragment != null) {
             trajectoryMapFragment.updateUserLocation(point.pdrLocation, point.orientation);
