--- conflicted
+++ resolved
@@ -7,7 +7,6 @@
 import android.view.View;
 import android.view.ViewGroup;
 import android.widget.Button;
-import android.widget.ImageButton;
 import android.widget.SeekBar;
 
 import androidx.annotation.NonNull;
@@ -17,13 +16,8 @@
 
 import com.google.android.gms.maps.model.LatLng;
 import com.openpositioning.PositionMe.R;
-import com.openpositioning.PositionMe.Traj;
 import com.openpositioning.PositionMe.presentation.activity.ReplayActivity;
 import com.openpositioning.PositionMe.data.local.TrajParser;
-import com.openpositioning.PositionMe.sensors.WiFiPositioning;
-
-import org.json.JSONException;
-import org.json.JSONObject;
 
 import java.io.File;
 import java.util.ArrayList;
@@ -31,14 +25,22 @@
 
 /**
  * Sub fragment of Replay Activity. Fragment that replays trajectory data on a map.
- *
+ * <p>
  * The ReplayFragment is responsible for visualizing and replaying trajectory data captured during
  * previous recordings. It loads trajectory data from a JSON file, updates the map with user movement,
- * and provides UI controls for playback (with separate play and pause buttons), speed control, rewind,
- * and go-to-end functionalities.
+ * and provides UI controls for playback, pause, and seek functionalities.
+ * <p>
+ * Features:
+ * - Loads trajectory data from a file and displays it on a map.
+ * - Provides playback controls including play, pause, restart, and go to end.
+ * - Updates the trajectory dynamically as playback progresses.
+ * - Allows users to manually seek through the recorded trajectory.
+ * - Integrates with {@link TrajectoryMapFragment} for map visualization.
  *
  * @see ReplayActivity The activity managing the replay workflow.
  * @see TrajParser Utility class for parsing trajectory data.
+ *
+ * @author Shu Gu
  */
 public class ReplayFragment extends Fragment {
 
@@ -50,15 +52,14 @@
     private String filePath = "";
     private int lastIndex = -1;
 
-    // UI Controls (IDs matching your XML)
-    private com.openpositioning.PositionMe.presentation.fragment.TrajectoryMapFragment trajectoryMapFragment;
-    private ImageButton playButton, pauseButton, replayButton, goToEndButton;
-    private Button speedHalfButton, speedDoubleButton;
+    // UI Controls
+    private TrajectoryMapFragment trajectoryMapFragment;
+    private Button playPauseButton, restartButton, exitButton, goEndButton;
     private SeekBar playbackSeekBar;
 
     // Playback-related
     private final Handler playbackHandler = new Handler();
-    private long playbackInterval = 500; // Default interval (ms)
+    private final long PLAYBACK_INTERVAL_MS = 500; // milliseconds
     private List<TrajParser.ReplayPoint> replayData = new ArrayList<>();
     private int currentIndex = 0;
     private boolean isPlaying = false;
@@ -67,19 +68,20 @@
     public void onCreate(@Nullable Bundle savedInstanceState) {
         super.onCreate(savedInstanceState);
 
-        // Retrieve data from ReplayActivity
+        // Retrieve transferred data from ReplayActivity
         if (getArguments() != null) {
             filePath = getArguments().getString(ReplayActivity.EXTRA_TRAJECTORY_FILE_PATH, "");
             initialLat = getArguments().getFloat(ReplayActivity.EXTRA_INITIAL_LAT, 0f);
             initialLon = getArguments().getFloat(ReplayActivity.EXTRA_INITIAL_LON, 0f);
         }
 
+        // Log the received data
         Log.i(TAG, "ReplayFragment received data:");
         Log.i(TAG, "Trajectory file path: " + filePath);
         Log.i(TAG, "Initial latitude: " + initialLat);
         Log.i(TAG, "Initial longitude: " + initialLon);
 
-        // Check file existence before parsing
+        // Check if file exists before parsing
         File trajectoryFile = new File(filePath);
         if (!trajectoryFile.exists()) {
             Log.e(TAG, "ERROR: Trajectory file does NOT exist at: " + filePath);
@@ -92,8 +94,10 @@
 
         Log.i(TAG, "Trajectory file confirmed to exist and is readable.");
 
-        // Parse the JSON file to prepare replayData
+        // Parse the JSON file and prepare replayData using TrajParser
         replayData = TrajParser.parseTrajectoryData(filePath, requireContext(), initialLat, initialLon);
+
+        // Log the number of parsed points
         if (replayData != null && !replayData.isEmpty()) {
             Log.i(TAG, "Trajectory data loaded successfully. Total points: " + replayData.size());
         } else {
@@ -101,6 +105,7 @@
         }
     }
 
+
     @Nullable
     @Override
     public View onCreateView(@NonNull LayoutInflater inflater,
@@ -115,10 +120,10 @@
         super.onViewCreated(view, savedInstanceState);
 
         // Initialize map fragment
-        trajectoryMapFragment = (com.openpositioning.PositionMe.presentation.fragment.TrajectoryMapFragment)
+        trajectoryMapFragment = (TrajectoryMapFragment)
                 getChildFragmentManager().findFragmentById(R.id.replayMapFragmentContainer);
         if (trajectoryMapFragment == null) {
-            trajectoryMapFragment = new com.openpositioning.PositionMe.presentation.fragment.TrajectoryMapFragment();
+            trajectoryMapFragment = new TrajectoryMapFragment();
             getChildFragmentManager()
                     .beginTransaction()
                     .replace(R.id.replayMapFragmentContainer, trajectoryMapFragment)
@@ -127,12 +132,14 @@
 
         // If GNSS data exists, prompt for starting location choice; otherwise, use initial values.
         boolean gnssExists = hasAnyGnssData(replayData);
+
         if (gnssExists) {
             showGnssChoiceDialog();
         } else {
+            // No GNSS data -> automatically use param lat/lon
             if (initialLat != 0f || initialLon != 0f) {
                 LatLng startPoint = new LatLng(initialLat, initialLon);
-                Log.i(TAG, "Setting initial map position: " + startPoint);
+                Log.i(TAG, "Setting initial map position: " + startPoint.toString());
                 trajectoryMapFragment.setInitialCameraPosition(startPoint);
             }
         }
@@ -159,15 +166,6 @@
                 Log.w(TAG, "Play button pressed but replayData is empty.");
                 return;
             }
-            if (!isPlaying) {
-                startPlaying();
-            } else {
-                Log.w(TAG, "Play button pressed but playback is already running.");
-            }
-        });
-
-        // Pause button stops playback
-        pauseButton.setOnClickListener(v -> {
             if (isPlaying) {
                 stopPlaying();
             } else {
@@ -260,11 +258,12 @@
                     if (firstGnss != null) {
                         setupInitialMapPosition((float) firstGnss.latitude, (float) firstGnss.longitude);
                     } else {
+                        // Fallback if no valid GNSS found
                         setupInitialMapPosition(initialLat, initialLon);
                     }
                     dialog.dismiss();
                 })
-                .setNegativeButton("Manual Set", (dialog, which) -> {
+                .setNegativeButton("Use Manual Set", (dialog, which) -> {
                     setupInitialMapPosition(initialLat, initialLon);
                     dialog.dismiss();
                 })
@@ -273,22 +272,27 @@
     }
 
     private void setupInitialMapPosition(float latitude, float longitude) {
-        LatLng startPoint = new LatLng(latitude, longitude);
-        Log.i(TAG, "Setting initial map position: " + startPoint);
+        LatLng startPoint = new LatLng(initialLat, initialLon);
+        Log.i(TAG, "Setting initial map position: " + startPoint.toString());
         trajectoryMapFragment.setInitialCameraPosition(startPoint);
     }
 
+    /**
+     * Retrieve the first available GNSS location from the replay data.
+     */
     private LatLng getFirstGnssLocation(List<TrajParser.ReplayPoint> data) {
         for (TrajParser.ReplayPoint point : data) {
             if (point.gnssLocation != null) {
-                return new LatLng(point.gnssLocation.latitude, point.gnssLocation.longitude);
-            }
-        }
-        return null;
-    }
-
-    /**
-     * Runnable for updating playback. Called repeatedly to update the map with the next replay point.
+                return new LatLng(replayData.get(0).gnssLocation.latitude, replayData.get(0).gnssLocation.longitude);
+            }
+        }
+        return null; // None found
+    }
+
+
+    /**
+     * Runnable for playback of trajectory data.
+     * This runnable is called repeatedly to update the map with the next point in the replayData list.
      */
     private final Runnable playbackRunnable = new Runnable() {
         @Override
@@ -309,108 +313,24 @@
         }
     };
 
-    /**
-     * Updates the map for the given index.
+
+    /**
+     * Update the map with the user location and GNSS location (if available) for the given index.
+     * Clears the map and redraws up to the given index.
+     *
+     * @param newIndex
      */
     private void updateMapForIndex(int newIndex) {
         if (newIndex < 0 || newIndex >= replayData.size()) return;
 
-<<<<<<< HEAD
+        // Detect if user is playing sequentially (lastIndex + 1)
+        // or is skipping around (backwards, or jump forward)
         boolean isSequentialForward = (newIndex == lastIndex + 1);
+
         if (!isSequentialForward) {
+            // Clear everything and redraw up to newIndex
             trajectoryMapFragment.clearMapAndReset();
             for (int i = 0; i <= newIndex; i++) {
-                drawReplayPoint(i);
-            }
-        } else {
-            drawReplayPoint(newIndex);
-        }
-        lastIndex = newIndex;
-    }
-
-    private void drawReplayPoint(int index) {
-        if (index < 0 || index >= replayData.size()) return;
-        TrajParser.ReplayPoint p = replayData.get(index);
-        trajectoryMapFragment.updateUserLocation(p.pdrLocation, p.orientation);
-        if (p.gnssLocation != null) {
-            trajectoryMapFragment.updateGNSS(p.gnssLocation);
-        }
-    }
-
-    /**
-     * Starts playback by posting the playbackRunnable.
-     */
-    private void startPlaying() {
-        isPlaying = true;
-        playbackHandler.postDelayed(playbackRunnable, playbackInterval);
-        Log.i(TAG, "Playback started from index: " + currentIndex);
-    }
-
-    /**
-     * Stops playback by removing playbackRunnable callbacks.
-     */
-    private void stopPlaying() {
-        isPlaying = false;
-        playbackHandler.removeCallbacks(playbackRunnable);
-        Log.i(TAG, "Playback stopped at index: " + currentIndex);
-    }
-=======
-        // Get the current replay point
-        TrajParser.ReplayPoint replayPoint = replayData.get(newIndex);
-
-        // Track if WiFi positioning was successful
-        final boolean[] wifiPositionSuccess = {false};
-
-        // Check if WiFi samples exist for this index
-        if (replayPoint.wifiSamples != null && !replayPoint.wifiSamples.isEmpty()) {
-            // Create JSON fingerprint for WiFi positioning
-            JSONObject wifiFingerprint = new JSONObject();
-            for (Traj.WiFi_Sample sample : replayPoint.wifiSamples) {
-                for (Traj.Mac_Scan macScan : sample.getMacScansList()) {
-                    try {
-                        wifiFingerprint.put(String.valueOf(macScan.getMac()), macScan.getRssi());
-                    } catch (JSONException e) {
-                        Log.e(TAG, "Error creating WiFi fingerprint JSON: " + e.getMessage());
-                    }
-                }
-            }
-
-            // Request WiFi position from API
-            WiFiPositioning wifiPositioning = new WiFiPositioning(getContext());
-            wifiPositioning.request(wifiFingerprint, new WiFiPositioning.VolleyCallback() {
-                @Override
-                public void onSuccess(LatLng wifiLocation, int floor) {
-                    // WiFi positioning successful
-                    wifiPositionSuccess[0] = true;
-                    trajectoryMapFragment.updateUserLocation(wifiLocation, 0f); // Display WiFi Position
-                    Log.i(TAG, "WiFi positioning successful at: " + wifiLocation.toString());
-                }
-
-                @Override
-                public void onError(String message) {
-                    Log.e(TAG, "WiFi positioning failed: " + message);
-                    // If WiFi positioning fails, fall back to PDR positioning
-                    fallbackToPdr(replayPoint);
-                }
-            });
-        } else {
-            // No WiFi samples, directly fallback to PDR positioning
-            fallbackToPdr(replayPoint);
-        }
-
-        lastIndex = newIndex;
-    }
-
-    private void fallbackToPdr(TrajParser.ReplayPoint replayPoint) {
-        Log.i(TAG, "Falling back to PDR positioning");
-
-        // Detect if user is playing sequentially (lastIndex + 1)
-        boolean isSequentialForward = (currentIndex == lastIndex + 1);
-
-        if (!isSequentialForward) {
-            // Clear everything and redraw up to currentIndex
-            trajectoryMapFragment.clearMapAndReset();
-            for (int i = 0; i <= currentIndex; i++) {
                 TrajParser.ReplayPoint p = replayData.get(i);
                 trajectoryMapFragment.updateUserLocation(p.pdrLocation, p.orientation);
                 if (p.gnssLocation != null) {
@@ -419,14 +339,15 @@
             }
         } else {
             // Normal sequential forward step: add just the new point
-            trajectoryMapFragment.updateUserLocation(replayPoint.pdrLocation, replayPoint.orientation);
-            if (replayPoint.gnssLocation != null) {
-                trajectoryMapFragment.updateGNSS(replayPoint.gnssLocation);
-            }
-        }
-    }
-
->>>>>>> 9a505cfc
+            TrajParser.ReplayPoint p = replayData.get(newIndex);
+            trajectoryMapFragment.updateUserLocation(p.pdrLocation, p.orientation);
+            if (p.gnssLocation != null) {
+                trajectoryMapFragment.updateGNSS(p.gnssLocation);
+            }
+        }
+
+        lastIndex = newIndex;
+    }
 
     @Override
     public void onPause() {
