package com.openpositioning.PositionMe.data.local;

import android.content.Context;
import android.hardware.SensorManager;
import android.util.Log;

import android.util.Pair;
import android.widget.Toast;
import com.google.android.gms.maps.model.LatLng;
import com.google.gson.Gson;
import com.google.gson.JsonArray;
import com.google.gson.JsonObject;
import com.google.gson.JsonParser;
import com.openpositioning.PositionMe.presentation.fragment.ReplayFragment;
import com.openpositioning.PositionMe.sensors.SensorFusion;
import com.openpositioning.PositionMe.sensors.WiFiPositioning;
import com.openpositioning.PositionMe.sensors.filters.FilterAdapter;
import com.openpositioning.PositionMe.sensors.filters.KalmanFilterAdapter;
import com.openpositioning.PositionMe.utils.CoordinateTransformer;
import com.openpositioning.PositionMe.utils.TimedData;

import java.io.FileNotFoundException;
import java.io.IOException;
import org.ejml.simple.SimpleMatrix;
import org.json.JSONException;
import org.json.JSONObject;

import java.io.BufferedReader;
import java.io.File;
import java.io.FileReader;
import java.util.ArrayList;
<<<<<<< HEAD
import java.util.Collections;
=======
>>>>>>> 97acbcaf
import java.util.Comparator;
import java.util.List;
import java.util.concurrent.CountDownLatch;
import org.locationtech.proj4j.ProjCoordinate;

/**
 * Handles parsing of trajectory data stored in JSON files, combining IMU, PDR, and GNSS data to
 * reconstruct motion paths.
 *
 * <p>
 * The **TrajParser** is primarily responsible for processing recorded trajectory data and
 * reconstructing motion information, including estimated positions, GNSS coordinates, speed, and
 * orientation. It does this by reading a JSON file containing:
 * </p>
 * <ul>
 *     <li>IMU (Inertial Measurement Unit) data</li>
 *     <li>PDR (Pedestrian Dead Reckoning) position data</li>
 *     <li>GNSS (Global Navigation Satellite System) location data</li>
 * </ul>
 *
 * <p>
 * **Usage in Module 'PositionMe.app.main':**
 * </p>
 * <ul>
 *     <li>**ReplayFragment** - Calls `parseTrajectoryData()` to read recorded trajectory files and process movement.</li>
 *     <li>Stores parsed trajectory data as `ReplayPoint` objects.</li>
 *     <li>Provides data for updating map visualizations in `ReplayFragment`.</li>
 * </ul>
 *
 * @author Shu Gu
 * @author Lin Cheng
 * @see ReplayFragment which uses parsed trajectory data for visualization.
 * @see SensorFusion for motion processing and sensor integration.
 * @see com.openpositioning.PositionMe.presentation.fragment.ReplayFragment for implementation
 * details.
 */
public class TrajParser {

  private static final String TAG = "TrajParser";

  private static final String WIFI_FINGERPRINT = "wf";

  // To run sensor fusion on replays
  private static FilterAdapter filter;


  public interface TrajectoryParseCallback {

    void progress(int completed, int total);

    void onTrajectoryParsed(List<ReplayPoint> replayPoints);

    void onError(Exception e);
  }

  /**
   * Represents a single replay point containing estimated PDR position, GNSS location, orientation,
   * speed, and timestamp.
   */
  public static class ReplayPoint {

    public LatLng pdrLocation;  // PDR-derived location estimate
    public LatLng gnssLocation; // GNSS location (may be null if unavailable)
    public Pair<LatLng, Integer> wifiLocation; // Wifi-Location
    public LatLng fusedLocation; // TODO: Haven't used it.
    public float orientation;   // Orientation in degrees
    public float speed;         // Speed in meters per second
    public long timestamp;      // Relative timestamp

    /**
     * Constructs a ReplayPoint.
     *
     * @param pdrLocation  The pedestrian dead reckoning (PDR) location.
     * @param gnssLocation The GNSS location, or null if unavailable.
     * @param orientation  The orientation angle in degrees.
     * @param speed        The speed in meters per second.
     * @param timestamp    The timestamp associated with this point.
     */
    public ReplayPoint(LatLng pdrLocation, LatLng gnssLocation,
        Pair<LatLng, Integer> wifiLocation, LatLng fusedLocation,
        float orientation, float speed, long timestamp) {
      this.pdrLocation = pdrLocation;
      this.gnssLocation = gnssLocation;
      this.wifiLocation = wifiLocation;
      this.fusedLocation = fusedLocation;
      this.orientation = orientation;
      this.speed = speed;
      this.timestamp = timestamp;
    }
  }

  /**
   * Represents an IMU (Inertial Measurement Unit) data record used for orientation calculations.
   */
  private static class ImuRecord extends TimedData {

    public float accX, accY, accZ; // Accelerometer values
    public float gyrX, gyrY, gyrZ; // Gyroscope values
    public float rotationVectorX, rotationVectorY, rotationVectorZ, rotationVectorW; // Rotation quaternion
  }

  /**
   * Represents a Pedestrian Dead Reckoning (PDR) data record storing position shifts over time.
   */
  private static class PdrRecord extends TimedData {

    public float x, y; // Position relative to the starting point
  }

  /**
   * Represents a GNSS (Global Navigation Satellite System) data record with latitude/longitude.
   */
  private static class GnssRecord extends TimedData {

    public double latitude, longitude; // GNSS coordinates
    public double accuracy; // GNSS x-axis accuracy, 1 std. deviation.
  }

  private static class WifiLocation extends TimedData {

    public LatLng latLng; // Wifi Location coordinates
    public int floor;
  }

  private static class WifiRecord extends TimedData {

    public WifiSample[] macScans;
  }

  private static class WifiSample extends TimedData {

    public float rssi; // Measured signal strength
    public long mac; // MAC Address

  }

  /**
   * Parses trajectory data from a JSON file and reconstructs a list of replay points.
   *
   * <p>
   * This method processes a trajectory log file, extracting IMU, PDR, and GNSS records, and uses
   * them to generate **ReplayPoint** objects. Each point contains:
   * </p>
   * <ul>
   *     <li>Estimated PDR-based position.</li>
   *     <li>GNSS location (if available).</li>
   *     <li>Computed orientation using rotation vectors.</li>
   *     <li>Speed estimation based on movement data.</li>
   * </ul>
   *
   * @param filePath Path to the JSON file containing trajectory data.
   * @param context  Android application context (used for sensor processing).
   */
  public static void parseTrajectoryData(String filePath,
      Context context,
      LatLng initialPos,
      boolean useGnssAsInitial,
      TrajectoryParseCallback callback) {
    List<ReplayPoint> result = new ArrayList<>();

    // First extract the trajectory as a JSON
    try {
      JsonObject root = extractTrajectoryJson(filePath, callback);

      Log.i(TAG, "Successfully read trajectory file: " + filePath);

      long startTimestamp = root.has("startTimestamp")
          ? root.get("startTimestamp").getAsLong() : 0;

      // Get the data from the trajectory
      List<ImuRecord> imuList = parseImuData(root.getAsJsonArray("imuData"));
      List<PdrRecord> pdrList = parsePdrData(root.getAsJsonArray("pdrData"));
      List<GnssRecord> gnssList = parseGnssData(root.getAsJsonArray("gnssData"));
      List<WifiRecord> wifiList = parseWifiData(root.getAsJsonArray("wifiData"));
      
      // Send out asynchronous callbacks to get locations from the wifi points.
      List<WifiLocation> wifiLocations = getLocationsForWifi(
          new WiFiPositioning(context),
          wifiList,
          true,
          callback);

      Log.i(TAG, "Parsed data - IMU: " + imuList.size() + " records, PDR: "
          + pdrList.size() + " records, GNSS: " + gnssList.size() + " records");

      LatLng initialPosition;
      if (useGnssAsInitial) {
        if(!gnssList.isEmpty()) {
          initialPosition = new LatLng(gnssList.get(0).latitude, gnssList.get(0).longitude);
        } else if (!wifiLocations.isEmpty()) {
          initialPosition = wifiLocations.get(0).latLng;
          Toast.makeText(context, "No GNSS samples found. "
              + "Using Wifi Location instead", Toast.LENGTH_LONG).show();
        } else {
          Toast.makeText(context, "No GNSS or WIFI samples found. "
              + "Defaulting to user-set location", Toast.LENGTH_LONG).show();
          initialPosition = initialPos;
        }
      } else {
        initialPosition = initialPos;
      }
      result = constructReplayPoints(context, initialPosition, pdrList, imuList,
          gnssList, startTimestamp, wifiLocations);

    } catch (Exception e) {
      Log.e(TAG, "Error parsing trajectory file!", e);
      callback.onError(e);
    }
//    Gson gson = new Gson();
//    gson.toJson(result);
    callback.onTrajectoryParsed(result);
  }

  private static JsonObject extractTrajectoryJson(String filePath, TrajectoryParseCallback callback)
      throws IOException {
    File file = new File(filePath);
    if (!file.exists()) {
      Log.e(TAG, "File does NOT exist: " + filePath);
      FileNotFoundException e = new FileNotFoundException("File " + filePath + "does not exist!");
      callback.onError(e);
    }
    if (!file.canRead()) {
      Log.e(TAG, "File is NOT readable: " + filePath);
      FileNotFoundException e = new FileNotFoundException("File " + filePath + "not readable!");
      callback.onError(e);
    }

    BufferedReader br = new BufferedReader(new FileReader(file));
    JsonObject root = new JsonParser().parse(br).getAsJsonObject();
    br.close();
    return root;
  }

  private static List<ReplayPoint> constructReplayPoints(Context context, LatLng initialPos,
      List<PdrRecord> pdrList, List<ImuRecord> imuList, List<GnssRecord> gnssList,
      long startTimestamp, List<WifiLocation> wifiLocations) {
    List<ReplayPoint> result = new ArrayList<>(pdrList.size());
    // Initialize Coordinate transformer based on initial positions
    CoordinateTransformer coordinateTransformer = new CoordinateTransformer(
        initialPos.latitude, initialPos.longitude);

    // Initialize Sensor Fusion and associated variables
    TrajParser.filter = new KalmanFilterAdapter(
        new double[] {0,0},
        SensorFusion.INIT_POS_COVARIANCE, 0.0, SensorFusion.PDR_COVARIANCE
    );

    LatLng fusedLocation = initialPos;
    LatLng previousWifiLoc = null;
    LatLng previousGnssLoc = null;

    // Now construct ReplayPoints for the trajectory replay
    for (int i = 0; i < pdrList.size(); i++) {
      PdrRecord pdr = pdrList.get(i);

      ImuRecord closestImu = TimedData.findClosestRecord(imuList, pdr.relativeTimestamp);

      float orientationDeg = closestImu != null ? computeOrientationFromRotationVector(
          closestImu.rotationVectorX,
          closestImu.rotationVectorY,
          closestImu.rotationVectorZ,
          closestImu.rotationVectorW,
          context
      ) : 0f;

      ProjCoordinate newPdrLoc = coordinateTransformer.applyDisplacementAndConvert(
          initialPos.latitude, initialPos.longitude,
          pdr.x, pdr.y);

      LatLng pdrLocation = new LatLng(newPdrLoc.y, newPdrLoc.x);

      GnssRecord closestGnss = TimedData.findClosestRecord(gnssList, pdr.relativeTimestamp);
      LatLng gnssLocation = closestGnss == null ? null :
          new LatLng(closestGnss.latitude, closestGnss.longitude);

      if (gnssLocation != null) {
        if (previousGnssLoc == null || !previousGnssLoc.equals(gnssLocation)) {
          // New GNSS observation. Run sensor fusion if not an outlier
//            SimpleMatrix currentGnssCovariance = SensorFusion.GNSS_COVARIANCE.copy();
//            currentGnssCovariance.set(0, 0, Math.pow(closestGnss.get().accuracy,2));
          if (!SensorFusion.isOutlier(coordinateTransformer, fusedLocation, gnssLocation)) {
            fusedLocation = updateFusionData(gnssLocation, coordinateTransformer,
                startTimestamp, initialPos, SensorFusion.GNSS_COVARIANCE,
                new float[]{pdr.x, pdr.y});
          } else {
            Log.i("TrajParser","Outlier GNSS Sample, current " + fusedLocation
                + "GNSS: " + gnssLocation);
          }
          previousGnssLoc = gnssLocation;
        }
      }

      WifiLocation closestWifiLoc = TimedData.findClosestRecord(
          wifiLocations, pdr.relativeTimestamp);
      Pair<LatLng, Integer> wifiLocAndFloor = closestWifiLoc == null ? null :
          new Pair<>(closestWifiLoc.latLng, closestWifiLoc.floor);

      if (wifiLocAndFloor != null) {
        LatLng wifiLocation = wifiLocAndFloor.first;
        if (previousWifiLoc == null || !previousWifiLoc.equals(wifiLocation)) {
          // New GNSS observation. Run sensor fusion IF it is not an outlier
          if (!SensorFusion.isOutlier(coordinateTransformer, fusedLocation, wifiLocation)) {
            fusedLocation = updateFusionData(wifiLocation, coordinateTransformer,
                startTimestamp, initialPos, SensorFusion.WIFI_COVARIANCE,
                new float[]{pdr.x, pdr.y});
          } else {
            Log.i("TrajParser","Outlier WIFI Sample, current " + fusedLocation
                + "GNSS: " + wifiLocation);
          }
          previousWifiLoc = wifiLocation;
        }
      }
      // TODO: Think about optionals rather than passing around nulls everywhere. What should
      // the application do when there is no point to plot?
      result.add(new ReplayPoint(pdrLocation, gnssLocation, wifiLocAndFloor, fusedLocation,
          orientationDeg, 0f, pdr.relativeTimestamp));
    }
    result.sort(Comparator.comparingLong(rp -> rp.timestamp));
    Log.i(TAG, "Final ReplayPoints count: " + result.size());
    return result;
  }

  private static LatLng updateFusionData(LatLng observation, CoordinateTransformer transformer,
      long startTime, LatLng initialPos, SimpleMatrix observationCov, float[] pdrData) {
    double[] pdrData64 = {pdrData[0], pdrData[1]};

    // Convert the WiFi location to XY
    ProjCoordinate startLocationNorthEast = transformer.convertWGS84ToTarget(
        initialPos.latitude, initialPos.longitude);

    ProjCoordinate observationNorthEast = transformer.convertWGS84ToTarget(
        observation.latitude, observation.longitude);

    double[] wifiXYZ = CoordinateTransformer.getRelativePosition(
        startLocationNorthEast,
        observationNorthEast
    );

    double[] wifiXY = {wifiXYZ[0], wifiXYZ[1]};

    // Get the current timestamp and update the filter
    double timestamp = (System.currentTimeMillis() - startTime) / 1e3;
    if (!filter.update(pdrData64, wifiXY, timestamp, observationCov)) {
      Log.w("SensorFusion", "Filter update failed");
    }
    double[] fusedPos = filter.getPos();

    // Convert back to Lat-Long
    ProjCoordinate fusedCoord = transformer.applyDisplacementAndConvert(
        initialPos.latitude, initialPos.longitude, fusedPos[0], fusedPos[1]);
    LatLng fusedLocation = new LatLng(fusedCoord.y, fusedCoord.x);

    SimpleMatrix fusedCov = filter.getCovariance();
//    float fusedError = (float) Math.sqrt(computeMSE(fusedCov));
    return fusedLocation;
  }


  /**
   * Send out asynchronous callbacks to retrieve the locations all WiFi fingerprints
   *  TODO: Check what happens when we either 1) don't have signal or 2) are an outlier
   *
   * @param wiFiPositioning
   * @param wifiRecords
   * @param wait            If the call should block until all wifi responses are received
   */
  private static List<WifiLocation> getLocationsForWifi(WiFiPositioning wiFiPositioning,
      List<WifiRecord> wifiRecords,
      boolean wait,
      TrajectoryParseCallback callback) {
    WifiLocation[] wifiLocationsWithNulls = new WifiLocation[wifiRecords.size()];
    // Initialize a countdownlatch that will wait for all responses to come back
    CountDownLatch wifiResponses = new CountDownLatch(wifiRecords.size());
    callback.progress(0, (int) wifiRecords.size());

    for (int i = 0; i < wifiRecords.size(); i++) {
      WifiRecord record = wifiRecords.get(i);
      try {
        // Creating a JSON object to store the WiFi access points
        JSONObject wifiAccessPoints = new JSONObject();
        for (WifiSample sample : record.macScans) {
          wifiAccessPoints.put(String.valueOf(sample.mac), sample.rssi);
        }
        // Creating POST Request
        JSONObject wifiFingerPrint = new JSONObject();
        wifiFingerPrint.put(WIFI_FINGERPRINT, wifiAccessPoints);
        //
        int index = i;
        WifiLocation location = new WifiLocation();
        location.relativeTimestamp = record.relativeTimestamp;
        wiFiPositioning.request(wifiFingerPrint, new WiFiPositioning.VolleyCallback() {
          @Override
          public void onSuccess(LatLng wifiLocation, int floor) {
            // Handle the success response
            location.latLng = wifiLocation;
            location.floor = floor;
            wifiLocationsWithNulls[index] = location;
            // Signal completion on wifiResponses (decrement the count)
            wifiResponses.countDown();
            callback.progress(wifiRecords.size() - (int) wifiResponses.getCount(),
                wifiRecords.size());
          }

          @Override
          public void onError(String message) {
            // Handle the error response
            Log.e("getLocationsForWifi", "ERROR IN SERVER RESPONSE FOR WIFI POSITIONING"
                + message);
            // Error is implicitly a completion; otherwise we risk stalling the UI
            wifiResponses.countDown();
            callback.progress(wifiRecords.size() - (int) wifiResponses.getCount(),
                wifiRecords.size());
          }
        });
      } catch (JSONException e) {
        // Catching error while making JSON object, to prevent crashes
        // Error log to keep record of errors (for secure programming and maintainability)
        Log.e("jsonErrors", "Error creating json object" + e.toString());
        // Error is implicitly a completion; otherwise we risk stalling the UI
        wifiResponses.countDown();
        callback.progress(wifiRecords.size() - (int) wifiResponses.getCount(), wifiRecords.size());
      }
    }
    if (wait) {
      try {
        callback.progress(wifiRecords.size() - (int) wifiResponses.getCount(), wifiRecords.size());
        wifiResponses.await(); // Wait for all responses to compelte
      } catch (InterruptedException e) {
        Log.e("getLocationsForWifi",
            "Interrupted whilst waiting for wifi responses: " + e.toString());
      }
    }
    List<WifiLocation> wifiLocations = new ArrayList<>();
    // Filter out the nulls into a new
    for (int i = 0; i < wifiLocationsWithNulls.length; i++) {
      if (wifiLocationsWithNulls[i] != null) {
        wifiLocations.add(wifiLocationsWithNulls[i]);
      }
    }
    return wifiLocations;
  }

  /**
   * Parses IMU data from JSON.
   */
  private static List<ImuRecord> parseImuData(JsonArray imuArray) {
    List<ImuRecord> imuList = new ArrayList<>();
    if (imuArray == null) {
      return imuList;
    }
    Gson gson = new Gson();
    for (int i = 0; i < imuArray.size(); i++) {
      ImuRecord record = gson.fromJson(imuArray.get(i), ImuRecord.class);
      imuList.add(record);
    }
    return imuList;
  }

  /**
   * Parses PDR data from JSON.
   */
  private static List<PdrRecord> parsePdrData(JsonArray pdrArray) {
    List<PdrRecord> pdrList = new ArrayList<>();
    if (pdrArray == null) {
      return pdrList;
    }
    Gson gson = new Gson();
    for (int i = 0; i < pdrArray.size(); i++) {
      PdrRecord record = gson.fromJson(pdrArray.get(i), PdrRecord.class);
      pdrList.add(record);
    }
    return pdrList;
  }

  /**
   * Parses GNSS data from JSON.
   */
  private static List<GnssRecord> parseGnssData(JsonArray gnssArray) {
    List<GnssRecord> gnssList = new ArrayList<>();
    if (gnssArray == null) {
      return gnssList;
    }
    Gson gson = new Gson();
    for (int i = 0; i < gnssArray.size(); i++) {
      GnssRecord record = gson.fromJson(gnssArray.get(i), GnssRecord.class);
      gnssList.add(record);
    }
    return gnssList;
  }

  /**
   * Parses WIFI data from JSON.
   */
  private static List<WifiRecord> parseWifiData(JsonArray wifiArray) {
    List<WifiRecord> wifiList = new ArrayList<>();
    if (wifiArray == null) {
      return wifiList;
    }
    Gson gson = new Gson();
    for (int i = 0; i < wifiArray.size(); i++) {
      WifiRecord record = gson.fromJson(wifiArray.get(i), WifiRecord.class);
      wifiList.add(record);
    }
    return wifiList;
  }

  /**
   * Computes the orientation from a rotation vector.
   */
  private static float computeOrientationFromRotationVector(float rx, float ry, float rz, float rw,
      Context context) {
    float[] rotationVector = new float[]{rx, ry, rz, rw};
    float[] rotationMatrix = new float[9];
    float[] orientationAngles = new float[3];

    SensorManager sensorManager = (SensorManager) context.getSystemService(Context.SENSOR_SERVICE);
    SensorManager.getRotationMatrixFromVector(rotationMatrix, rotationVector);
    SensorManager.getOrientation(rotationMatrix, orientationAngles);

    float azimuthDeg = (float) Math.toDegrees(orientationAngles[0]);
    return azimuthDeg < 0 ? azimuthDeg + 360.0f : azimuthDeg;
  }
}<|MERGE_RESOLUTION|>--- conflicted
+++ resolved
@@ -29,10 +29,6 @@
 import java.io.File;
 import java.io.FileReader;
 import java.util.ArrayList;
-<<<<<<< HEAD
-import java.util.Collections;
-=======
->>>>>>> 97acbcaf
 import java.util.Comparator;
 import java.util.List;
 import java.util.concurrent.CountDownLatch;
@@ -207,7 +203,7 @@
       List<PdrRecord> pdrList = parsePdrData(root.getAsJsonArray("pdrData"));
       List<GnssRecord> gnssList = parseGnssData(root.getAsJsonArray("gnssData"));
       List<WifiRecord> wifiList = parseWifiData(root.getAsJsonArray("wifiData"));
-      
+
       // Send out asynchronous callbacks to get locations from the wifi points.
       List<WifiLocation> wifiLocations = getLocationsForWifi(
           new WiFiPositioning(context),
