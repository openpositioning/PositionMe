--- conflicted
+++ resolved
@@ -13,12 +13,7 @@
  *
  * @author Michal Wiercigroch
  */
-<<<<<<< HEAD
 public abstract class IPositionFusionAlgorithm {
-=======
-
-public interface IPositionFusionAlgorithm {
->>>>>>> df22c768
 
     /**
      * Processes an update from the PDR system.
