--- conflicted
+++ resolved
@@ -1,12 +1,10 @@
 package com.openpositioning.PositionMe.fusion;
 
-import android.content.Context;
 import android.util.Log;
 
 import com.google.android.gms.maps.model.LatLng;
 import com.openpositioning.PositionMe.utils.CoordinateConverter;
 import com.openpositioning.PositionMe.utils.MeasurementModel;
-import com.openpositioning.PositionMe.utils.PdrProcessing;
 
 import org.ejml.simple.SimpleMatrix;
 
@@ -432,12 +430,9 @@
         }
 
         // Convert WiFi position to ENU (using the reference position)
+        // TODO: Fix altitude estimate for wifi
         double[] enu = CoordinateConverter.convertGeodeticToEnu(
-<<<<<<< HEAD
-                position.latitude, position.longitude, 0,
-=======
                 pendingWifiPosition.latitude, pendingWifiPosition.longitude, referencePosition[2],
->>>>>>> df22c768
                 referencePosition[0], referencePosition[1], referencePosition[2]
         );
 
@@ -484,6 +479,7 @@
         Log.d(TAG, "Applied pending WiFi update: E=" + enu[0] + ", N=" + enu[1] +
                 " -> State=" + stateVector.get(STATE_IDX_EAST, 0) + ", " +
                 stateVector.get(STATE_IDX_NORTH, 0));
+
     }
 
     @Override
@@ -507,10 +503,8 @@
         double east = stateVector.get(STATE_IDX_EAST, 0);
         double north = stateVector.get(STATE_IDX_NORTH, 0);
 
-        // Apply smoothing
-
-        double [] smoothed = smoothingFilter.update(new double[]{east, north});
-
+        // Apply smoothing if needed
+        double[] smoothed = smoothingFilter.update(new double[]{east, north});
 
         // Debug the state before conversion
         Log.d(TAG, "Fused position (before conversion): E=" + smoothed[0] + ", N=" + smoothed[1]);
@@ -933,6 +927,9 @@
             }
 
             // Update the internal state for the next iteration
+            // It's safe to directly assign filteredOutput here if we ensure it's not modified externally
+            // However, using arraycopy is safer if there were complex return paths.
+            // Let's use System.arraycopy for consistency and explicit state update.
             System.arraycopy(filteredOutput, 0, this.previousFilteredState, 0, this.numDimensions);
 
             return filteredOutput;
@@ -1248,7 +1245,6 @@
             Log.i(TAG, "History cleared.");
         }
 
-
         /**
          * Retrieves a copy of the current list of distance measurements stored in the window.
          *
@@ -1267,6 +1263,5 @@
         public int getBufferCapacity() {
             return bufferCapacity;
         }
-
     }
 }