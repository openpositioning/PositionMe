package com.openpositioning.PositionMe.fusion.particle;

<<<<<<< HEAD
import com.openpositioning.PositionMe.utils.CoordinateConverter;
=======
import com.openpositioning.PositionMe.utils.WallDetectionManager;
>>>>>>> eceaeaca

import org.apache.commons.math3.distribution.TDistribution;

import java.util.Random;

public class Particle {
    Double x, y, theta;  // Position and orientation of the particle
    Double weight;       // Weight assigned to each particle
    Double logWeight;    // Log-weight for numerical stability

    // Constructor
    public Particle(double x, double y, double theta) {
        this.x = x;
        this.y = y;
        this.theta = theta;

        this.weight = 1.0;
        this.logWeight = 0.0;
    }

    // Update particle position when step is detected
<<<<<<< HEAD
    public void updateDynamic(double stepLength, double headingChange, double[] dynamicPDRStds) {
=======
    public void updateDynamic(double stepLength, double currentHeading, double[] dynamicPDRStds, WallDetectionManager wallChecker, int buildingType, int floor) {
>>>>>>> eceaeaca
        Random rand = new Random();

        // Add noise to heading change
        this.theta += headingChange + rand.nextGaussian() * dynamicPDRStds[1];
        //this.theta += Math.PI/4;
        this.theta = CoordinateConverter.normalizeAngleToPi(this.theta);
        stepLength += rand.nextGaussian() * dynamicPDRStds[0];

        // Update position using angle
        double dx = stepLength * Math.cos(this.theta);
        double dy = stepLength * Math.sin(this.theta);

        if (wallChecker != null) {
            boolean collision = wallChecker.doesTrajectoryIntersectWall(new double[] {this.x, this.y}, new double[] {this.x+dx, this.y+dy}, buildingType, floor);
            this.weight = collision ? 0.0 : this.weight;
            this.logWeight = collision ? Math.log(0.0) : this.logWeight;
        }

        this.x += dx;
        this.y += dy;
    }

}<|MERGE_RESOLUTION|>--- conflicted
+++ resolved
@@ -1,10 +1,6 @@
 package com.openpositioning.PositionMe.fusion.particle;
 
-<<<<<<< HEAD
-import com.openpositioning.PositionMe.utils.CoordinateConverter;
-=======
 import com.openpositioning.PositionMe.utils.WallDetectionManager;
->>>>>>> eceaeaca
 
 import org.apache.commons.math3.distribution.TDistribution;
 
@@ -26,17 +22,11 @@
     }
 
     // Update particle position when step is detected
-<<<<<<< HEAD
-    public void updateDynamic(double stepLength, double headingChange, double[] dynamicPDRStds) {
-=======
     public void updateDynamic(double stepLength, double currentHeading, double[] dynamicPDRStds, WallDetectionManager wallChecker, int buildingType, int floor) {
->>>>>>> eceaeaca
         Random rand = new Random();
 
         // Add noise to heading change
-        this.theta += headingChange + rand.nextGaussian() * dynamicPDRStds[1];
-        //this.theta += Math.PI/4;
-        this.theta = CoordinateConverter.normalizeAngleToPi(this.theta);
+        this.theta = currentHeading + rand.nextGaussian() * dynamicPDRStds[1];
         stepLength += rand.nextGaussian() * dynamicPDRStds[0];
 
         // Update position using angle
