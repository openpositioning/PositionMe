package com.openpositioning.PositionMe.sensors;

import android.content.Context;
import android.util.Log;

import com.android.volley.Request;
import com.android.volley.RequestQueue;
import com.android.volley.toolbox.JsonObjectRequest;
import com.android.volley.toolbox.Volley;
import com.google.android.gms.maps.model.LatLng;

import org.json.JSONException;
import org.json.JSONObject;

<<<<<<< HEAD
import java.util.HashMap;
import java.util.Iterator;
import java.util.Map;
import java.util.Objects;

import com.openpositioning.PositionMe.data.remote.ServerCommunications;

/**
 * Improved version: WiFi positioning with better duplicate detection.
 */
public class WiFiPositioning {
    private RequestQueue requestQueue;
    private static final String url = "https://openpositioning.org/api/position/fine";
    private LatLng wifiLocation;
    private int floor = 0;
    private JSONObject lastRequestedFingerprint = null;

=======
/**
 * Class for creating and handling POST requests for obtaining the current position using
 * WiFi positioning API from https://openpositioning.org/api/position/fine
 *
 * It sends a WiFi fingerprint (JSON) and updates the WiFi location and floor when a response is obtained.
 * The request is handled asynchronously using Volley. Two versions of request() are provided,
 * one with a VolleyCallback to allow fine positioning handling.
 *
 * Additionally, displayPosition() is added to show the obtained position.
 *
 * @author ...
 */
public class WiFiPositioning {
    // Queue for handling POST requests
    private RequestQueue requestQueue;
    // URL for WiFi positioning API
    private static final String url = "https://openpositioning.org/api/position/fine";

    // Store user's location obtained via WiFi positioning
    private LatLng wifiLocation;
    // Store current floor, default 0 (ground floor)
    private int floor = 0;

    /**
     * Getter for WiFi positioning coordinates.
     */
>>>>>>> f03edbb9
    public LatLng getWifiLocation() {
        return wifiLocation;
    }

<<<<<<< HEAD
=======
    /**
     * Getter for the floor.
     */
>>>>>>> f03edbb9
    public int getFloor() {
        return floor;
    }

<<<<<<< HEAD
    public WiFiPositioning(Context context) {
=======
    /**
     * Constructor to initialize the WiFi positioning object.
     */
    public WiFiPositioning(Context context){
>>>>>>> f03edbb9
        this.requestQueue = Volley.newRequestQueue(context.getApplicationContext());
    }

    /**
<<<<<<< HEAD
     * Creates a POST request using the WiFi fingerprint to obtain user's location.
     * Includes smarter duplicate detection and error callbacks.
     *
     * @param jsonWifiFeatures WiFi Fingerprint
     * @param callback Result callback
     */
    public void request(JSONObject jsonWifiFeatures, final VolleyCallback callback) {
        // Smarter Duplicate detection
        if (isDuplicate(jsonWifiFeatures)) {
            callback.onError("Duplicate WiFi data (no significant change)");
            return;
        }

        lastRequestedFingerprint = jsonWifiFeatures;

=======
     * Creates a POST request using the WiFi fingerprint JSON to obtain the user's location.
     * The response returns coordinates and floor.
     */
    public void request(JSONObject jsonWifiFeatures) {
        JsonObjectRequest jsonObjectRequest = new JsonObjectRequest(
                Request.Method.POST, url, jsonWifiFeatures,
                response -> {
                    try {
                        wifiLocation = new LatLng(response.getDouble("lat"), response.getDouble("lon"));
                        floor = response.getInt("floor");
                        // 调用位置显示方法
                        displayPosition();
                    } catch (JSONException e) {
                        Log.e("jsonErrors", "Error parsing response: " + e.getMessage() + " " + response);
                    }
                },
                error -> {
                    if (error.networkResponse != null && error.networkResponse.statusCode == 422) {
                        Log.e("WiFiPositioning", "Validation Error " + error.getMessage());
                    } else {
                        if (error.networkResponse != null) {
                            Log.e("WiFiPositioning", "Response Code: " + error.networkResponse.statusCode + ", " + error.getMessage());
                        } else {
                            Log.e("WiFiPositioning", "Error message: " + error.getMessage());
                        }
                    }
                }
        );
        requestQueue.add(jsonObjectRequest);
    }

    /**
     * Creates a POST request using the WiFi fingerprint JSON with a callback to handle the response.
     */
    public void request(JSONObject jsonWifiFeatures, final VolleyCallback callback) {
>>>>>>> f03edbb9
        JsonObjectRequest jsonObjectRequest = new JsonObjectRequest(
                Request.Method.POST, url, jsonWifiFeatures,
                response -> {
                    try {
<<<<<<< HEAD
                        wifiLocation = new LatLng(response.getDouble("lat"), response.getDouble("lon"));
                        floor = response.getInt("floor");

                        if (response.has("error") || Math.abs(response.getDouble("lat")) < 0.0001) {
                            Log.w("WiFiPositioning", "❗️ No coverage or invalid location detected");
                            callback.onError("No coverage or invalid location");
                        } else {
                            callback.onSuccess(wifiLocation, floor);
                        }
=======
                        Log.d("jsonObject", response.toString());
                        wifiLocation = new LatLng(response.getDouble("lat"), response.getDouble("lon"));
                        floor = response.getInt("floor");
                        callback.onSuccess(wifiLocation, floor);
                        // 同时显示定位结果
                        displayPosition();
>>>>>>> f03edbb9
                    } catch (JSONException e) {
                        Log.e("jsonErrors", "Error parsing response: " + e.getMessage() + " " + response);
                        callback.onError("Error parsing response: " + e.getMessage());
                    }
                },
                error -> {
                    if (error.networkResponse != null && error.networkResponse.statusCode == 422) {
                        Log.e("WiFiPositioning", "Validation Error " + error.getMessage());
                        callback.onError("Validation Error (422): " + error.getMessage());
<<<<<<< HEAD
                    } else if (error.networkResponse != null) {
                        Log.e("WiFiPositioning", "Response Code: " + error.networkResponse.statusCode + ", " + error.getMessage());
                        callback.onError("Response Code: " + error.networkResponse.statusCode + ", " + error.getMessage());
                    } else {
                        Log.e("WiFiPositioning", "Error message: " + error.getMessage());
                        callback.onError("Network Error: " + error.getMessage());
                    }
                }
        ) {
            @Override
            public Map<String, String> getHeaders() {
                Map<String, String> headers = new HashMap<>();
                headers.put("key", ServerCommunications.getUserKey());
                headers.put("Accept", "application/json");
                headers.put("Content-Type", "application/json");
                return headers;
            }
        };
=======
                    } else {
                        if (error.networkResponse != null) {
                            Log.e("WiFiPositioning", "Response Code: " + error.networkResponse.statusCode + ", " + error.getMessage());
                            callback.onError("Response Code: " + error.networkResponse.statusCode + ", " + error.getMessage());
                        } else {
                            Log.e("WiFiPositioning", "Error message: " + error.getMessage());
                            callback.onError("Error message: " + error.getMessage());
                        }
                    }
                }
        );
>>>>>>> f03edbb9
        requestQueue.add(jsonObjectRequest);

    }

    /**
<<<<<<< HEAD
     * Checks if the new fingerprint is similar to the last one (within small RSSI changes).
=======
     * 新增方法：显示定位结果
     * 这里使用 Log 打印，实际应用中可扩展为更新 UI 组件。
     */
    public void displayPosition() {
        if (wifiLocation != null) {
            Log.d("WiFiPositioning", "WiFi Position: (" + wifiLocation.latitude + ", " + wifiLocation.longitude + "), Floor: " + floor);
        } else {
            Log.d("WiFiPositioning", "WiFi Position not available");
        }
    }

    /**
     * Callback 接口定义，用于处理 POST 请求返回的定位数据。
>>>>>>> f03edbb9
     */
    private boolean isDuplicate(JSONObject newFingerprint) {
        if (lastRequestedFingerprint == null) return false;

        try {
            JSONObject last = lastRequestedFingerprint.getJSONObject("wf");
            JSONObject current = newFingerprint.getJSONObject("wf");

            if (last.length() != current.length()) return false;

            Iterator<String> keys = current.keys();
            while (keys.hasNext()) {
                String key = keys.next();
                if (!last.has(key)) return false;
                int lastRssi = last.getInt(key);
                int currRssi = current.getInt(key);
                if (Math.abs(lastRssi - currRssi) > 3) {
                    return false;
                }
            }
            return true;
        } catch (JSONException e) {
            return false;
        }
    }


    public interface VolleyCallback {
        void onSuccess(LatLng location, int floor);
        void onError(String message);
    }
}<|MERGE_RESOLUTION|>--- conflicted
+++ resolved
@@ -12,7 +12,7 @@
 import org.json.JSONException;
 import org.json.JSONObject;
 
-<<<<<<< HEAD
+
 import java.util.HashMap;
 import java.util.Iterator;
 import java.util.Map;
@@ -30,61 +30,27 @@
     private int floor = 0;
     private JSONObject lastRequestedFingerprint = null;
 
-=======
-/**
- * Class for creating and handling POST requests for obtaining the current position using
- * WiFi positioning API from https://openpositioning.org/api/position/fine
- *
- * It sends a WiFi fingerprint (JSON) and updates the WiFi location and floor when a response is obtained.
- * The request is handled asynchronously using Volley. Two versions of request() are provided,
- * one with a VolleyCallback to allow fine positioning handling.
- *
- * Additionally, displayPosition() is added to show the obtained position.
- *
- * @author ...
- */
-public class WiFiPositioning {
-    // Queue for handling POST requests
-    private RequestQueue requestQueue;
-    // URL for WiFi positioning API
-    private static final String url = "https://openpositioning.org/api/position/fine";
-
-    // Store user's location obtained via WiFi positioning
-    private LatLng wifiLocation;
-    // Store current floor, default 0 (ground floor)
-    private int floor = 0;
-
-    /**
-     * Getter for WiFi positioning coordinates.
-     */
->>>>>>> f03edbb9
     public LatLng getWifiLocation() {
         return wifiLocation;
     }
 
-<<<<<<< HEAD
-=======
     /**
      * Getter for the floor.
      */
->>>>>>> f03edbb9
     public int getFloor() {
         return floor;
     }
 
-<<<<<<< HEAD
-    public WiFiPositioning(Context context) {
-=======
+
     /**
      * Constructor to initialize the WiFi positioning object.
      */
     public WiFiPositioning(Context context){
->>>>>>> f03edbb9
         this.requestQueue = Volley.newRequestQueue(context.getApplicationContext());
     }
 
     /**
-<<<<<<< HEAD
+
      * Creates a POST request using the WiFi fingerprint to obtain user's location.
      * Includes smarter duplicate detection and error callbacks.
      *
@@ -100,48 +66,10 @@
 
         lastRequestedFingerprint = jsonWifiFeatures;
 
-=======
-     * Creates a POST request using the WiFi fingerprint JSON to obtain the user's location.
-     * The response returns coordinates and floor.
-     */
-    public void request(JSONObject jsonWifiFeatures) {
         JsonObjectRequest jsonObjectRequest = new JsonObjectRequest(
                 Request.Method.POST, url, jsonWifiFeatures,
                 response -> {
                     try {
-                        wifiLocation = new LatLng(response.getDouble("lat"), response.getDouble("lon"));
-                        floor = response.getInt("floor");
-                        // 调用位置显示方法
-                        displayPosition();
-                    } catch (JSONException e) {
-                        Log.e("jsonErrors", "Error parsing response: " + e.getMessage() + " " + response);
-                    }
-                },
-                error -> {
-                    if (error.networkResponse != null && error.networkResponse.statusCode == 422) {
-                        Log.e("WiFiPositioning", "Validation Error " + error.getMessage());
-                    } else {
-                        if (error.networkResponse != null) {
-                            Log.e("WiFiPositioning", "Response Code: " + error.networkResponse.statusCode + ", " + error.getMessage());
-                        } else {
-                            Log.e("WiFiPositioning", "Error message: " + error.getMessage());
-                        }
-                    }
-                }
-        );
-        requestQueue.add(jsonObjectRequest);
-    }
-
-    /**
-     * Creates a POST request using the WiFi fingerprint JSON with a callback to handle the response.
-     */
-    public void request(JSONObject jsonWifiFeatures, final VolleyCallback callback) {
->>>>>>> f03edbb9
-        JsonObjectRequest jsonObjectRequest = new JsonObjectRequest(
-                Request.Method.POST, url, jsonWifiFeatures,
-                response -> {
-                    try {
-<<<<<<< HEAD
                         wifiLocation = new LatLng(response.getDouble("lat"), response.getDouble("lon"));
                         floor = response.getInt("floor");
 
@@ -151,14 +79,7 @@
                         } else {
                             callback.onSuccess(wifiLocation, floor);
                         }
-=======
-                        Log.d("jsonObject", response.toString());
-                        wifiLocation = new LatLng(response.getDouble("lat"), response.getDouble("lon"));
-                        floor = response.getInt("floor");
-                        callback.onSuccess(wifiLocation, floor);
-                        // 同时显示定位结果
-                        displayPosition();
->>>>>>> f03edbb9
+
                     } catch (JSONException e) {
                         Log.e("jsonErrors", "Error parsing response: " + e.getMessage() + " " + response);
                         callback.onError("Error parsing response: " + e.getMessage());
@@ -168,7 +89,7 @@
                     if (error.networkResponse != null && error.networkResponse.statusCode == 422) {
                         Log.e("WiFiPositioning", "Validation Error " + error.getMessage());
                         callback.onError("Validation Error (422): " + error.getMessage());
-<<<<<<< HEAD
+
                     } else if (error.networkResponse != null) {
                         Log.e("WiFiPositioning", "Response Code: " + error.networkResponse.statusCode + ", " + error.getMessage());
                         callback.onError("Response Code: " + error.networkResponse.statusCode + ", " + error.getMessage());
@@ -187,41 +108,15 @@
                 return headers;
             }
         };
-=======
-                    } else {
-                        if (error.networkResponse != null) {
-                            Log.e("WiFiPositioning", "Response Code: " + error.networkResponse.statusCode + ", " + error.getMessage());
-                            callback.onError("Response Code: " + error.networkResponse.statusCode + ", " + error.getMessage());
-                        } else {
-                            Log.e("WiFiPositioning", "Error message: " + error.getMessage());
-                            callback.onError("Error message: " + error.getMessage());
-                        }
-                    }
-                }
-        );
->>>>>>> f03edbb9
+
         requestQueue.add(jsonObjectRequest);
 
     }
 
     /**
-<<<<<<< HEAD
+
      * Checks if the new fingerprint is similar to the last one (within small RSSI changes).
-=======
-     * 新增方法：显示定位结果
-     * 这里使用 Log 打印，实际应用中可扩展为更新 UI 组件。
-     */
-    public void displayPosition() {
-        if (wifiLocation != null) {
-            Log.d("WiFiPositioning", "WiFi Position: (" + wifiLocation.latitude + ", " + wifiLocation.longitude + "), Floor: " + floor);
-        } else {
-            Log.d("WiFiPositioning", "WiFi Position not available");
-        }
-    }
 
-    /**
-     * Callback 接口定义，用于处理 POST 请求返回的定位数据。
->>>>>>> f03edbb9
      */
     private boolean isDuplicate(JSONObject newFingerprint) {
         if (lastRequestedFingerprint == null) return false;
