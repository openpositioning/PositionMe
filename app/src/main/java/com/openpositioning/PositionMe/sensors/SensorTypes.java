package com.openpositioning.PositionMe.sensors;

import com.openpositioning.PositionMe.presentation.fragment.MeasurementsFragment;

/**
 * Enum of the sensor types.
 *
 * Simplified version of default Android Sensor.TYPE, with the order matching the table layout for
 * the {@link MeasurementsFragment}. Includes virtual sensors and other
 * data providing devices as well as derived data.
 *
 * @author Mate Stodulka
 */
public enum SensorTypes {
    ACCELEROMETER,
    GRAVITY,
    MAGNETICFIELD,
    GYRO,
    LIGHT,
    PRESSURE,
    PROXIMITY,
    GNSSLATLONG,
<<<<<<< HEAD
=======
    PDR,
    GNSS_OUTLIER,
>>>>>>> d249cf10
    WIFI,
    PDR,
    WIFI_FLOOR,
    WIFI_OUTLIER,
    FUSED;
}<|MERGE_RESOLUTION|>--- conflicted
+++ resolved
@@ -20,11 +20,7 @@
     PRESSURE,
     PROXIMITY,
     GNSSLATLONG,
-<<<<<<< HEAD
-=======
-    PDR,
     GNSS_OUTLIER,
->>>>>>> d249cf10
     WIFI,
     PDR,
     WIFI_FLOOR,
