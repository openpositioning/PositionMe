--- conflicted
+++ resolved
@@ -20,14 +20,8 @@
     PRESSURE,
     PROXIMITY,
     GNSSLATLONG,
-<<<<<<< HEAD
-    WIFI,
-    FUSED,
-    PDR;
-=======
     PDR,
     WIFI,
     WIFI_HEIGHT,
     FUSED;
->>>>>>> b2da41a5
 }