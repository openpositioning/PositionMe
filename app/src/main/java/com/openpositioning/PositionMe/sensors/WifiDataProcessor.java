--- conflicted
+++ resolved
@@ -44,7 +44,7 @@
     // 定时扫描对象
     private Timer scanWifiDataTimer;
 
-<<<<<<< HEAD
+
 
     /**
      * Public default constructor of the WifiDataProcessor class.
@@ -61,8 +61,6 @@
      * @author Virginia Cangelosi
      * @author Mate Stodulka
      */
-=======
->>>>>>> f03edbb9
     public WifiDataProcessor(Context context) {
         this.context = context;
         boolean permissionsGranted = checkWifiPermissions();
@@ -87,7 +85,6 @@
                 stopListening();
                 return;
             }
-<<<<<<< HEAD
 
             if (WifiManager.SCAN_RESULTS_AVAILABLE_ACTION.equals(intent.getAction())) {
 
@@ -110,54 +107,6 @@
                 // Unregister receiver after handling scan result
                 stopListening();
             }
-=======
-            // 获取扫描结果
-            List<ScanResult> wifiScanList = wifiManager.getScanResults();
-            context.unregisterReceiver(this);
-
-            wifiData = new Wifi[wifiScanList.size()];
-            for (int i = 0; i < wifiScanList.size(); i++) {
-                wifiData[i] = new Wifi();
-                String wifiMacAddress = wifiScanList.get(i).BSSID;
-                long intMacAddress = convertBssidToLong(wifiMacAddress);
-                wifiData[i].setBssid(intMacAddress);
-                wifiData[i].setLevel(wifiScanList.get(i).level);
-                wifiData[i].setSsid(wifiScanList.get(i).SSID);
-                wifiData[i].setFrequency(wifiScanList.get(i).frequency);
-            }
-
-            // 构造指纹 JSON 对象
-            JSONObject fingerprint = new JSONObject();
-            JSONArray wifiArray = new JSONArray();
-            try {
-                for (int i = 0; i < wifiData.length; i++) {
-                    // 过滤掉信号太弱的 WiFi（例如 -85 dBm 以下），可根据需要调整
-                    if (wifiData[i].getLevel() < -85) continue;
-                    wifiArray.put(wifiData[i].toJSONObject());
-                }
-                fingerprint.put("wifiFingerprint", wifiArray);
-                fingerprint.put("timestamp", System.currentTimeMillis());
-            } catch (JSONException e) {
-                e.printStackTrace();
-            }
-
-            // 调用 RESTful 定位请求
-            WiFiPositioning wifiPositioning = new WiFiPositioning(context);
-            wifiPositioning.request(fingerprint, new WiFiPositioning.VolleyCallback() {
-                @Override
-                public void onSuccess(com.google.android.gms.maps.model.LatLng location, int floor) {
-                    // 显示定位结果（例如使用 Toast）
-                    Toast.makeText(context, "定位结果：(" + location.latitude + ", " + location.longitude + "), 楼层: " + floor, Toast.LENGTH_LONG).show();
-                }
-                @Override
-                public void onError(String message) {
-                    Toast.makeText(context, "定位错误: " + message, Toast.LENGTH_LONG).show();
-                }
-            });
-
-            // 通知观察者更新数据
-            notifyObservers(0);
->>>>>>> f03edbb9
         }
     };
 
