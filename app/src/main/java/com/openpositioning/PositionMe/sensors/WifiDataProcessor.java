package com.openpositioning.PositionMe.sensors;

import android.Manifest;
import android.content.BroadcastReceiver;
import android.content.Context;
import android.content.Intent;
import android.content.IntentFilter;
import android.content.pm.PackageManager;
import android.net.ConnectivityManager;
import android.net.NetworkInfo;
import android.net.wifi.ScanResult;
import android.net.wifi.WifiManager;
import android.os.Build;
import android.provider.Settings;
import android.widget.Toast;
import android.util.Log;

import androidx.core.app.ActivityCompat;

import java.util.ArrayList;
import java.util.List;
import java.util.Timer;
import java.util.TimerTask;

<<<<<<< HEAD
public class WifiDataProcessor implements Observable {

    private static final long scanInterval = 5000; // 5秒扫描一次

    private final Context context;
    private final WifiManager wifiManager;
    private Wifi[] wifiData;
    private ArrayList<Observer> observers;
    private Timer scanWifiDataTimer;

    public WifiDataProcessor(Context context) {
        this.context = context;
=======
/**
 * The WifiDataProcessor class is the Wi-Fi data gathering and processing class of the application.
 * It implements the wifi scanning and broadcasting design to identify a list of nearby Wi-Fis as
 * well as collecting information about the current Wi-Fi connection.
 *
 * The class implements {@link Observable} for informing {@link Observer} classes of updated
 * variables. As such, it implements the {@link WifiDataProcessor#notifyObservers(int idx)} function and
 * the {@link WifiDataProcessor#registerObserver(Observer o)} function to add new users which will
 * be notified of new changes.
 *
 * The class ensures all required permissions are granted before enabling the Wi-Fi. The class will
 * periodically start a wifi scan as determined by {@link SensorFusion}. When a broadcast is
 * received it will collect a list of wifis and notify users. The
 * {@link WifiDataProcessor#getCurrentWifiData()} function will return information about the current
 * Wi-Fi when called by {@link SensorFusion}.
 *
 * @author Mate Stodulka
 * @author Virginia Cangelosi
 */
public class WifiDataProcessor implements Observable {

    // Time interval (in ms) over which a new scan will be initiated.
    private static final long scanInterval = 5000;

    // Application context for handling permissions and WifiManager instances.
    private final Context context;
    // WifiManager instance to perform scans.
    private final WifiManager wifiManager;

    // List of nearby networks.
    private Wifi[] wifiData;

    // List of observers to be notified when changes are detected.
    private ArrayList<Observer> observers;

    // Timer object for scheduling scans.
    private Timer scanWifiDataTimer;

    /**
     * Public default constructor of the WifiDataProcessor class.
     *
     * @param context Application Context to be used for permissions and device accesses.
     */
    public WifiDataProcessor(Context context) {
        this.context = context;
        // Check for permissions.
>>>>>>> b5a9cecd
        boolean permissionsGranted = checkWifiPermissions();
        this.wifiManager = (WifiManager) context.getSystemService(Context.WIFI_SERVICE);
        this.scanWifiDataTimer = new Timer();
        this.observers = new ArrayList<>();
<<<<<<< HEAD
        if(permissionsGranted && wifiManager.getWifiState()== WifiManager.WIFI_STATE_DISABLED) {
            wifiManager.setWifiEnabled(true);
        }
        if(permissionsGranted) {
            this.scanWifiDataTimer.scheduleAtFixedRate(new ScheduledWifiScan(), 0, scanInterval);
        }
        checkWifiThrottling();
    }

=======
        // Turn on WiFi if it is currently disabled.
        if (permissionsGranted && wifiManager.getWifiState() == WifiManager.WIFI_STATE_DISABLED) {
            wifiManager.setWifiEnabled(true);
        }

        // Start wifi scans periodically.
        if (permissionsGranted) {
            this.scanWifiDataTimer.scheduleAtFixedRate(new scheduledWifiScan(), 0, scanInterval);
        }

        // Inform the user if WiFi throttling is enabled on their device.
        checkWifiThrottling();
    }

    /**
     * Broadcast receiver to receive updates from the WifiManager.
     * Receives updates when a wifi scan is complete. Observers are notified when the broadcast is
     * received to update the list of WiFis.
     */
>>>>>>> b5a9cecd
    BroadcastReceiver wifiScanReceiver = new BroadcastReceiver() {
        @Override
        public void onReceive(Context context, Intent intent) {
            if (ActivityCompat.checkSelfPermission(context, Manifest.permission.ACCESS_FINE_LOCATION) != PackageManager.PERMISSION_GRANTED) {
<<<<<<< HEAD
                stopListening();
                return;
            }
            List<ScanResult> wifiScanList = wifiManager.getScanResults();
            context.unregisterReceiver(this);
=======
                // Unregister this listener if permissions are not granted.
                stopListening();
                return;
            }

            // Collect the list of nearby WiFis.
            List<ScanResult> wifiScanList = wifiManager.getScanResults();
            // Log each scan result for debugging.
            for (ScanResult scanResult : wifiScanList) {
                Log.d("WifiDataProcessor", "ScanResult - BSSID: " + scanResult.BSSID + ", RSSI: " + scanResult.level);
            }
            // Unregister the receiver once the scan is complete.
            context.unregisterReceiver(this);

            // Loop through each item in the WiFi list.
>>>>>>> b5a9cecd
            wifiData = new Wifi[wifiScanList.size()];
            for (int i = 0; i < wifiScanList.size(); i++) {
                wifiData[i] = new Wifi();
<<<<<<< HEAD
                String wifiMacAddress = wifiScanList.get(i).BSSID;
                long intMacAddress = convertBssidToLong(wifiMacAddress);
                wifiData[i].setBssid(intMacAddress);
                wifiData[i].setLevel(wifiScanList.get(i).level);
            }
=======
                // Convert String MAC address to an integer.
                String wifiMacAddress = wifiScanList.get(i).BSSID;
                long intMacAddress = convertBssidToLong(wifiMacAddress);
                // Store MAC address and RSSI (signal level) of the WiFi.
                wifiData[i].setBssid(intMacAddress);
                wifiData[i].setLevel(wifiScanList.get(i).level);
            }

            // Notify observers of change in wifiData variable.
>>>>>>> b5a9cecd
            notifyObservers(0);
        }
    };

<<<<<<< HEAD
    private long convertBssidToLong(String wifiMacAddress){
        long intMacAddress = 0;
        int colonCount = 5;
        for(int j = 0; j < 17; j++){
            char macByte = wifiMacAddress.charAt(j);
            if(macByte != ':'){
                if((int) macByte >= 48 && (int) macByte <= 57){
                    intMacAddress = intMacAddress + (((int) macByte - 48) * ((long) Math.pow(16, 16 - j - colonCount)));
                } else if ((int) macByte >= 97 && (int) macByte <= 102){
                    intMacAddress = intMacAddress + (((int) macByte - 87) * ((long) Math.pow(16, 16 - j - colonCount)));
=======
    /**
     * Converts MAC address from string to integer.
     *
     * @param wifiMacAddress String MAC address from WifiManager (with colons).
     * @return Long integer conversion of the MAC address.
     */
    private long convertBssidToLong(String wifiMacAddress) {
        long intMacAddress = 0;
        int colonCount = 5;
        // Loop through each character in the MAC address string.
        for (int j = 0; j < 17; j++) {
            char macByte = wifiMacAddress.charAt(j);
            if (macByte != ':') {
                if ((int) macByte >= 48 && (int) macByte <= 57) {
                    intMacAddress += (((int) macByte - 48) * ((long) Math.pow(16, 16 - j - colonCount)));
                } else if ((int) macByte >= 97 && (int) macByte <= 102) {
                    intMacAddress += (((int) macByte - 87) * ((long) Math.pow(16, 16 - j - colonCount)));
>>>>>>> b5a9cecd
                }
            } else {
                colonCount--;
            }
        }
        return intMacAddress;
    }

<<<<<<< HEAD
=======
    /**
     * Checks if the required WiFi permissions are granted.
     *
     * @return true if all permissions are granted, false otherwise.
     */
>>>>>>> b5a9cecd
    private boolean checkWifiPermissions() {
        if (Build.VERSION.SDK_INT >= 23) {
            int wifiAccessPermission = ActivityCompat.checkSelfPermission(this.context, Manifest.permission.ACCESS_WIFI_STATE);
            int wifiChangePermission = ActivityCompat.checkSelfPermission(this.context, Manifest.permission.CHANGE_WIFI_STATE);
            int coarseLocationPermission = ActivityCompat.checkSelfPermission(this.context, Manifest.permission.ACCESS_COARSE_LOCATION);
            int fineLocationPermission = ActivityCompat.checkSelfPermission(this.context, Manifest.permission.ACCESS_FINE_LOCATION);
<<<<<<< HEAD
=======

>>>>>>> b5a9cecd
            return wifiAccessPermission == PackageManager.PERMISSION_GRANTED &&
                    wifiChangePermission == PackageManager.PERMISSION_GRANTED &&
                    coarseLocationPermission == PackageManager.PERMISSION_GRANTED &&
                    fineLocationPermission == PackageManager.PERMISSION_GRANTED;
        } else {
            return true;
        }
    }

<<<<<<< HEAD
    private void startWifiScan() {
        if(checkWifiPermissions()) {
=======
    /**
     * Initiates a WiFi scan by registering the broadcast receiver and calling startScan().
     */
    private void startWifiScan() {
        if (checkWifiPermissions()) {
>>>>>>> b5a9cecd
            context.registerReceiver(wifiScanReceiver, new IntentFilter(WifiManager.SCAN_RESULTS_AVAILABLE_ACTION));
            wifiManager.startScan();
        }
    }

<<<<<<< HEAD
=======
    /**
     * Starts listening for WiFi scans by scheduling them every scanInterval.
     */
>>>>>>> b5a9cecd
    public void startListening() {
        this.scanWifiDataTimer = new Timer();
        this.scanWifiDataTimer.scheduleAtFixedRate(new ScheduledWifiScan(), 0, scanInterval);
    }

<<<<<<< HEAD
=======
    /**
     * Stops listening for WiFi scans by unregistering the broadcast receiver and canceling the timer.
     */
>>>>>>> b5a9cecd
    public void stopListening() {
        context.unregisterReceiver(wifiScanReceiver);
        this.scanWifiDataTimer.cancel();
    }

<<<<<<< HEAD
    public void checkWifiThrottling(){
        if(checkWifiPermissions()) {
            try {
                if(Settings.Global.getInt(context.getContentResolver(), "wifi_scan_throttle_enabled") == 1) {
=======
    /**
     * Checks if WiFi throttling is enabled on the device and displays a Toast if it is.
     */
    public void checkWifiThrottling() {
        if (checkWifiPermissions()) {
            try {
                if (Settings.Global.getInt(context.getContentResolver(), "wifi_scan_throttle_enabled") == 1) {
>>>>>>> b5a9cecd
                    Toast.makeText(context, "Disable Wi-Fi Throttling", Toast.LENGTH_SHORT).show();
                }
            } catch (Settings.SettingNotFoundException e) {
                e.printStackTrace();
            }
        }
    }

    @Override
    public void registerObserver(Observer o) {
        observers.add(o);
    }

    @Override
    public void notifyObservers(int idx) {
        for (Observer o : observers) {
            o.update(wifiData);
        }
    }

<<<<<<< HEAD
    private class ScheduledWifiScan extends TimerTask {
=======
    /**
     * TimerTask to schedule WiFi scans.
     */
    private class scheduledWifiScan extends TimerTask {
>>>>>>> b5a9cecd
        @Override
        public void run() {
            startWifiScan();
        }
    }

<<<<<<< HEAD
    public Wifi getCurrentWifiData(){
        ConnectivityManager connectivityManager = (ConnectivityManager) context.getSystemService(Context.CONNECTIVITY_SERVICE);
        NetworkInfo networkInfo = connectivityManager.getNetworkInfo(ConnectivityManager.TYPE_WIFI);
        Wifi currentWifi = new Wifi();
        if(networkInfo.isConnected()) {
=======
    /**
     * Returns information about the currently connected WiFi network.
     *
     * @return a Wifi object with SSID, BSSID, and frequency.
     */
    public Wifi getCurrentWifiData() {
        ConnectivityManager connectivityManager = (ConnectivityManager) context.getSystemService(Context.CONNECTIVITY_SERVICE);
        NetworkInfo networkInfo = connectivityManager.getNetworkInfo(ConnectivityManager.TYPE_WIFI);

        Wifi currentWifi = new Wifi();
        if (networkInfo.isConnected()) {
>>>>>>> b5a9cecd
            currentWifi.setSsid(wifiManager.getConnectionInfo().getSSID());
            String wifiMacAddress = wifiManager.getConnectionInfo().getBSSID();
            long intMacAddress = convertBssidToLong(wifiMacAddress);
            currentWifi.setBssid(intMacAddress);
            currentWifi.setFrequency(wifiManager.getConnectionInfo().getFrequency());
<<<<<<< HEAD
=======
            // Also, set the level from the connection info (if available).
            currentWifi.setLevel(wifiManager.getConnectionInfo().getRssi());
>>>>>>> b5a9cecd
        } else {
            currentWifi.setSsid("Not connected");
            currentWifi.setBssid(0);
            currentWifi.setFrequency(0);
            currentWifi.setLevel(0);
        }
        return currentWifi;
    }

    public List<Wifi> getWifiList() {
        List<Wifi> list = new ArrayList<>();
        if (wifiData != null) {
            for (Wifi w : wifiData) {
                list.add(w);
            }
        }
        return list;
    }

}<|MERGE_RESOLUTION|>--- conflicted
+++ resolved
@@ -22,20 +22,6 @@
 import java.util.Timer;
 import java.util.TimerTask;
 
-<<<<<<< HEAD
-public class WifiDataProcessor implements Observable {
-
-    private static final long scanInterval = 5000; // 5秒扫描一次
-
-    private final Context context;
-    private final WifiManager wifiManager;
-    private Wifi[] wifiData;
-    private ArrayList<Observer> observers;
-    private Timer scanWifiDataTimer;
-
-    public WifiDataProcessor(Context context) {
-        this.context = context;
-=======
 /**
  * The WifiDataProcessor class is the Wi-Fi data gathering and processing class of the application.
  * It implements the wifi scanning and broadcasting design to identify a list of nearby Wi-Fis as
@@ -82,22 +68,10 @@
     public WifiDataProcessor(Context context) {
         this.context = context;
         // Check for permissions.
->>>>>>> b5a9cecd
         boolean permissionsGranted = checkWifiPermissions();
         this.wifiManager = (WifiManager) context.getSystemService(Context.WIFI_SERVICE);
         this.scanWifiDataTimer = new Timer();
         this.observers = new ArrayList<>();
-<<<<<<< HEAD
-        if(permissionsGranted && wifiManager.getWifiState()== WifiManager.WIFI_STATE_DISABLED) {
-            wifiManager.setWifiEnabled(true);
-        }
-        if(permissionsGranted) {
-            this.scanWifiDataTimer.scheduleAtFixedRate(new ScheduledWifiScan(), 0, scanInterval);
-        }
-        checkWifiThrottling();
-    }
-
-=======
         // Turn on WiFi if it is currently disabled.
         if (permissionsGranted && wifiManager.getWifiState() == WifiManager.WIFI_STATE_DISABLED) {
             wifiManager.setWifiEnabled(true);
@@ -117,18 +91,10 @@
      * Receives updates when a wifi scan is complete. Observers are notified when the broadcast is
      * received to update the list of WiFis.
      */
->>>>>>> b5a9cecd
     BroadcastReceiver wifiScanReceiver = new BroadcastReceiver() {
         @Override
         public void onReceive(Context context, Intent intent) {
             if (ActivityCompat.checkSelfPermission(context, Manifest.permission.ACCESS_FINE_LOCATION) != PackageManager.PERMISSION_GRANTED) {
-<<<<<<< HEAD
-                stopListening();
-                return;
-            }
-            List<ScanResult> wifiScanList = wifiManager.getScanResults();
-            context.unregisterReceiver(this);
-=======
                 // Unregister this listener if permissions are not granted.
                 stopListening();
                 return;
@@ -144,17 +110,9 @@
             context.unregisterReceiver(this);
 
             // Loop through each item in the WiFi list.
->>>>>>> b5a9cecd
             wifiData = new Wifi[wifiScanList.size()];
             for (int i = 0; i < wifiScanList.size(); i++) {
                 wifiData[i] = new Wifi();
-<<<<<<< HEAD
-                String wifiMacAddress = wifiScanList.get(i).BSSID;
-                long intMacAddress = convertBssidToLong(wifiMacAddress);
-                wifiData[i].setBssid(intMacAddress);
-                wifiData[i].setLevel(wifiScanList.get(i).level);
-            }
-=======
                 // Convert String MAC address to an integer.
                 String wifiMacAddress = wifiScanList.get(i).BSSID;
                 long intMacAddress = convertBssidToLong(wifiMacAddress);
@@ -164,23 +122,10 @@
             }
 
             // Notify observers of change in wifiData variable.
->>>>>>> b5a9cecd
             notifyObservers(0);
         }
     };
 
-<<<<<<< HEAD
-    private long convertBssidToLong(String wifiMacAddress){
-        long intMacAddress = 0;
-        int colonCount = 5;
-        for(int j = 0; j < 17; j++){
-            char macByte = wifiMacAddress.charAt(j);
-            if(macByte != ':'){
-                if((int) macByte >= 48 && (int) macByte <= 57){
-                    intMacAddress = intMacAddress + (((int) macByte - 48) * ((long) Math.pow(16, 16 - j - colonCount)));
-                } else if ((int) macByte >= 97 && (int) macByte <= 102){
-                    intMacAddress = intMacAddress + (((int) macByte - 87) * ((long) Math.pow(16, 16 - j - colonCount)));
-=======
     /**
      * Converts MAC address from string to integer.
      *
@@ -198,7 +143,6 @@
                     intMacAddress += (((int) macByte - 48) * ((long) Math.pow(16, 16 - j - colonCount)));
                 } else if ((int) macByte >= 97 && (int) macByte <= 102) {
                     intMacAddress += (((int) macByte - 87) * ((long) Math.pow(16, 16 - j - colonCount)));
->>>>>>> b5a9cecd
                 }
             } else {
                 colonCount--;
@@ -207,24 +151,18 @@
         return intMacAddress;
     }
 
-<<<<<<< HEAD
-=======
     /**
      * Checks if the required WiFi permissions are granted.
      *
      * @return true if all permissions are granted, false otherwise.
      */
->>>>>>> b5a9cecd
     private boolean checkWifiPermissions() {
         if (Build.VERSION.SDK_INT >= 23) {
             int wifiAccessPermission = ActivityCompat.checkSelfPermission(this.context, Manifest.permission.ACCESS_WIFI_STATE);
             int wifiChangePermission = ActivityCompat.checkSelfPermission(this.context, Manifest.permission.CHANGE_WIFI_STATE);
             int coarseLocationPermission = ActivityCompat.checkSelfPermission(this.context, Manifest.permission.ACCESS_COARSE_LOCATION);
             int fineLocationPermission = ActivityCompat.checkSelfPermission(this.context, Manifest.permission.ACCESS_FINE_LOCATION);
-<<<<<<< HEAD
-=======
-
->>>>>>> b5a9cecd
+
             return wifiAccessPermission == PackageManager.PERMISSION_GRANTED &&
                     wifiChangePermission == PackageManager.PERMISSION_GRANTED &&
                     coarseLocationPermission == PackageManager.PERMISSION_GRANTED &&
@@ -234,49 +172,32 @@
         }
     }
 
-<<<<<<< HEAD
-    private void startWifiScan() {
-        if(checkWifiPermissions()) {
-=======
     /**
      * Initiates a WiFi scan by registering the broadcast receiver and calling startScan().
      */
     private void startWifiScan() {
         if (checkWifiPermissions()) {
->>>>>>> b5a9cecd
             context.registerReceiver(wifiScanReceiver, new IntentFilter(WifiManager.SCAN_RESULTS_AVAILABLE_ACTION));
             wifiManager.startScan();
         }
     }
 
-<<<<<<< HEAD
-=======
     /**
      * Starts listening for WiFi scans by scheduling them every scanInterval.
      */
->>>>>>> b5a9cecd
     public void startListening() {
         this.scanWifiDataTimer = new Timer();
-        this.scanWifiDataTimer.scheduleAtFixedRate(new ScheduledWifiScan(), 0, scanInterval);
-    }
-
-<<<<<<< HEAD
-=======
+        this.scanWifiDataTimer.scheduleAtFixedRate(new scheduledWifiScan(), 0, scanInterval);
+    }
+
     /**
      * Stops listening for WiFi scans by unregistering the broadcast receiver and canceling the timer.
      */
->>>>>>> b5a9cecd
     public void stopListening() {
         context.unregisterReceiver(wifiScanReceiver);
         this.scanWifiDataTimer.cancel();
     }
 
-<<<<<<< HEAD
-    public void checkWifiThrottling(){
-        if(checkWifiPermissions()) {
-            try {
-                if(Settings.Global.getInt(context.getContentResolver(), "wifi_scan_throttle_enabled") == 1) {
-=======
     /**
      * Checks if WiFi throttling is enabled on the device and displays a Toast if it is.
      */
@@ -284,7 +205,6 @@
         if (checkWifiPermissions()) {
             try {
                 if (Settings.Global.getInt(context.getContentResolver(), "wifi_scan_throttle_enabled") == 1) {
->>>>>>> b5a9cecd
                     Toast.makeText(context, "Disable Wi-Fi Throttling", Toast.LENGTH_SHORT).show();
                 }
             } catch (Settings.SettingNotFoundException e) {
@@ -305,27 +225,16 @@
         }
     }
 
-<<<<<<< HEAD
-    private class ScheduledWifiScan extends TimerTask {
-=======
     /**
      * TimerTask to schedule WiFi scans.
      */
     private class scheduledWifiScan extends TimerTask {
->>>>>>> b5a9cecd
         @Override
         public void run() {
             startWifiScan();
         }
     }
 
-<<<<<<< HEAD
-    public Wifi getCurrentWifiData(){
-        ConnectivityManager connectivityManager = (ConnectivityManager) context.getSystemService(Context.CONNECTIVITY_SERVICE);
-        NetworkInfo networkInfo = connectivityManager.getNetworkInfo(ConnectivityManager.TYPE_WIFI);
-        Wifi currentWifi = new Wifi();
-        if(networkInfo.isConnected()) {
-=======
     /**
      * Returns information about the currently connected WiFi network.
      *
@@ -337,17 +246,13 @@
 
         Wifi currentWifi = new Wifi();
         if (networkInfo.isConnected()) {
->>>>>>> b5a9cecd
             currentWifi.setSsid(wifiManager.getConnectionInfo().getSSID());
             String wifiMacAddress = wifiManager.getConnectionInfo().getBSSID();
             long intMacAddress = convertBssidToLong(wifiMacAddress);
             currentWifi.setBssid(intMacAddress);
             currentWifi.setFrequency(wifiManager.getConnectionInfo().getFrequency());
-<<<<<<< HEAD
-=======
             // Also, set the level from the connection info (if available).
             currentWifi.setLevel(wifiManager.getConnectionInfo().getRssi());
->>>>>>> b5a9cecd
         } else {
             currentWifi.setSsid("Not connected");
             currentWifi.setBssid(0);
