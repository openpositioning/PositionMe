--- conflicted
+++ resolved
@@ -657,14 +657,11 @@
     }
 
     public LatLng EKF_replay(LatLng WIFIpos, LatLng PDRmove){
-<<<<<<< HEAD
-=======
         if (WIFIpos == null || PDRmove == null) {
             Log.e("EKF", "Received null input: wifi=" + WIFIpos + ", pdr=" + PDRmove);
             return null;
         }
         createWifiPositioningRequest();
->>>>>>> 836d9633
 
         //Initialise local variables
         float wifiLat = (float)WIFIpos.latitude;
@@ -735,13 +732,8 @@
         double R = 6371e3;
         double cosLat = Math.cos(Math.toRadians(initialLocation.getLatitude()));
         return new double[][] {
-<<<<<<< HEAD
-                {0, 180/(Math.PI * R)},                  // d(lat)/dy
-                {180/(Math.PI * R * cosLat), 0}          // d(lng)/dx
-=======
                 {0, 180/(Math.PI * R)},
                 {180/(Math.PI * R * cosLat), 0}
->>>>>>> 836d9633
         };
     }
 
@@ -766,14 +758,11 @@
 
     private static double[][] inverse(double[][] m) {
         double det = m[0][0]*m[1][1] - m[0][1]*m[1][0];
-<<<<<<< HEAD
-=======
         if (Math.abs(det) < 1e-10) {
             Log.e("EKF", "Matrix is singular, cannot invert.");
             return new double[][]{{1, 0}, {0, 1}}; // fallback identity
         }
 
->>>>>>> 836d9633
         return new double[][]{
                 {m[1][1]/det, -m[0][1]/det},
                 {-m[1][0]/det, m[0][0]/det}
