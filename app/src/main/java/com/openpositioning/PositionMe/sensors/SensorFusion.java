--- conflicted
+++ resolved
@@ -656,20 +656,6 @@
         return new LatLng(predictedLL[0], predictedLL[1]);
     }
 
-<<<<<<< HEAD
-    public LatLng EKF_replay(LatLng WIFIpos, LatLng PDRmove){
-        if (WIFIpos == null || PDRmove == null) {
-            Log.e("EKF", "Received null input: wifi=" + WIFIpos + ", pdr=" + PDRmove);
-            return null;
-        }
-        createWifiPositioningRequest();
-
-        //Initialise local variables
-        float wifiLat = (float)WIFIpos.latitude;
-        float wifiLng = (float)WIFIpos.longitude;
-        float pdrDeltaX = (float)PDRmove.latitude;
-        float pdrDeltaY = (float)PDRmove.longitude;
-=======
     public LatLng EKF_replay(LatLng wifiPos, LatLng pdrCurrent, LatLng pdrPrev) {
         if (wifiPos == null || pdrCurrent == null || pdrPrev == null) {
             Log.e("EKF", "Invalid input: wifi=" + wifiPos + ", pdr=" + pdrCurrent + ", prev=" + pdrPrev);
@@ -679,19 +665,13 @@
         // Convert WiFi position to meters from the initial origin
         double wifiLat = wifiPos.latitude;
         double wifiLng = wifiPos.longitude;
->>>>>>> 79e18c21
 
         if (!isInitialized && wifiLat != 0 && wifiLng != 0) {
             initialLocation = new Location("");
             initialLocation.setLatitude(wifiLat);
             initialLocation.setLongitude(wifiLng);
-<<<<<<< HEAD
-            state[0] = 0;
-            state[1] = 0;
-=======
             state[0] = 0; // x = 0 meters
             state[1] = 0; // y = 0 meters
->>>>>>> 79e18c21
             isInitialized = true;
             return wifiPos;
         }
@@ -734,15 +714,11 @@
         double[][] I = {{1, 0}, {0, 1}};
         covariance = matrixMultiply(matrixSubtract(I, matrixMultiply(K, H)), covariance);
 
-<<<<<<< HEAD
-        return new LatLng(predictedLL[0], predictedLL[1]);
-=======
         // Convert back to LatLng
         double fusedLat = initialLocation.getLatitude() + (state[1] / UtilFunctions.DEGREE_IN_M);
         double fusedLng = initialLocation.getLongitude() + (state[0] / (UtilFunctions.DEGREE_IN_M / Math.cos(Math.toRadians(initialLocation.getLatitude()))));
 
         return new LatLng(fusedLat, fusedLng);
->>>>>>> 79e18c21
     }
 
 
