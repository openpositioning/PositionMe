package com.openpositioning.PositionMe.sensors;

import android.content.Context;
import android.content.SharedPreferences;
import android.hardware.Sensor;
import android.hardware.SensorEvent;
import android.hardware.SensorEventListener;
import android.hardware.SensorManager;
import android.location.Location;
import android.location.LocationListener;
import android.os.Build;
import android.os.PowerManager;
import android.util.Log;

import androidx.preference.PreferenceManager;

import com.openpositioning.PositionMe.MainActivity;
import com.openpositioning.PositionMe.PathView;
import com.openpositioning.PositionMe.PdrProcessing;
import com.openpositioning.PositionMe.ServerCommunications;
import com.openpositioning.PositionMe.Traj;
import com.google.android.gms.maps.model.LatLng;

import org.json.JSONException;
import org.json.JSONObject;

import java.util.ArrayList;
import java.util.Comparator;
import java.util.HashMap;
import java.util.List;
import java.util.Map;
import java.util.Timer;
import java.util.TimerTask;
import java.util.stream.Collectors;
import java.util.stream.Stream;


/**
 * The SensorFusion class is the main data gathering and processing class of the application.
 *
 * It follows the singleton design pattern to ensure that every fragment and process has access to
 * the same date and sensor instances. Hence it has a private constructor, and must be initialised
 * with the application context after creation.
 * <p>
 * The class implements {@link SensorEventListener} and has instances of {@link MovementSensor} for
 * every device type necessary for data collection. As such, it implements the
 * {@link SensorFusion#onSensorChanged(SensorEvent)} function, and process and records the data
 * provided by the sensor hardware, which are stored in a {@link Traj} object. Data is read
 * continuously but is only saved to the trajectory when recording is enabled.
 * <p>
 * The class provides a number of setters and getters so that other classes can have access to the
 * sensor data and influence the behaviour of data collection.
 *
 * @author Michal Dvorak
 * @author Mate Stodulka
 * @author Virginia Cangelosi
 */
public class SensorFusion implements SensorEventListener, Observer {

    //region Static variables
    // Singleton Class
    private static final SensorFusion sensorFusion = new SensorFusion();
    // Static constant for calculations with milliseconds
    private static final long TIME_CONST = 10;
    // Coefficient for fusing gyro-based and magnetometer-based orientation
    public static final float FILTER_COEFFICIENT = 0.96f;
    //Tuning value for low pass filter
    private static final float ALPHA = 0.8f;
    // String for creating WiFi fingerprint JSO N object
    private static final String WIFI_FINGERPRINT= "wf";
    //endregion

    //region Instance variables
    // Keep device awake while recording
    private PowerManager.WakeLock wakeLock;

    // Settings
    private SharedPreferences settings;

    // Movement sensor instances
    private MovementSensor accelerometerSensor;
    private MovementSensor barometerSensor;
    private MovementSensor gyroscopeSensor;
    private MovementSensor lightSensor;
    private MovementSensor proximitySensor;
    private MovementSensor magnetometerSensor;
    private MovementSensor stepDetectionSensor;
    private MovementSensor rotationSensor;
    private MovementSensor gravitySensor;
    private MovementSensor linearAccelerationSensor;
    // Other data recording
    private WifiDataProcessor wifiProcessor;
    private GNSSDataProcessor gnssProcessor;
    // Data listener
    private final LocationListener locationListener;

    // Server communication class for sending data
    private ServerCommunications serverCommunications;
    // Trajectory object containing all data
    private Traj.Trajectory.Builder trajectory;

    // Settings
    private boolean saveRecording;
    private float filter_coefficient;
    // Variables to help with timed events
    private long absoluteStartTime;
    private long bootTime;
    // Timer object for scheduling data recording
    private Timer storeTrajectoryTimer;
    // Counters for dividing timer to record data every 1 second/ every 5 seconds
    private int counter;
    private int secondCounter;

    // Sensor values
    private float[] acceleration;
    private float[] filteredAcc;
    private float[] gravity;
    private float[] magneticField;
    private float[] angularVelocity;
    private float[] orientation;
    private float[] rotation;
    private float pressure = 1013.25f;
//    private float pressure;
    private float light;
    private float proximity;
    private float[] R;
    private int stepCounter ;
    // Derived values
    private float elevation;
    private boolean elevator;
    // Location values
    private float latitude;
    private float longitude;
    private float[] startLocation;
    // Wifi values
    private List<Wifi> wifiList;


    // Over time accelerometer magnitude values since last step
    private List<Double> accelMagnitude;

    // PDR calculation class
    private PdrProcessing pdrProcessing;

    // Trajectory displaying class
    private PathView pathView;
    // WiFi positioning object
    private WiFiPositioning wiFiPositioning;

<<<<<<< HEAD

=======
    int MAX_WIFI_APS = 60;
>>>>>>> d58f03da
    //region Initialisation
    /**
     * Private constructor for implementing singleton design pattern for SensorFusion.
     * Initialises empty arrays and new objects that do not depends on outside information.
     */
    private SensorFusion() {
        // Location listener to be used by the GNSS class
        this.locationListener= new myLocationListener();
        // Timer to store sensor values in the trajectory object
        this.storeTrajectoryTimer = new Timer();
        // Counters to track elements with slower frequency
        this.counter = 0;
        this.secondCounter = 0;
        // Step count initial value
        this.stepCounter = 0;
        // PDR elevation initial values
        this.elevation = 0;
        this.elevator = false;
        // PDR position array
        this.startLocation = new float[2];
        // Empty array initialisation
        this.acceleration = new float[3];
        this.filteredAcc = new float[3];
        this.gravity = new float[3];
        this.magneticField = new float[3];
        this.angularVelocity = new float[3];
        this.orientation = new float[3];
        this.rotation = new float[4];
        this.rotation[3] = 1.0f;
        this.R = new float[9];
        // GNSS initial Long-Lat array
        this.startLocation = new float[2];
    }


    /**
     * Static function to access singleton instance of SensorFusion.
     *
     * @return  singleton instance of SensorFusion class.
     */
    public static SensorFusion getInstance() {
        return sensorFusion;
    }

    /**
     * Initialisation function for the SensorFusion instance.
     *
     * Initialise all Movement sensor instances from context and predetermined types. Creates a
     * server communication instance for sending trajectories. Saves current absolute and relative
     * time, and initialises saving the recording to false.
     *
     * @param context   application context for permissions and device access.
     *
     * @see MovementSensor handling all SensorManager based data collection devices.
     * @see ServerCommunications handling communication with the server.
     * @see GNSSDataProcessor for location data processing.
     * @see WifiDataProcessor for network data processing.
     */
    public void setContext(Context context) {
        // Initialise data collection devices
        this.accelerometerSensor = new MovementSensor(context, Sensor.TYPE_ACCELEROMETER);
        this.barometerSensor = new MovementSensor(context, Sensor.TYPE_PRESSURE);
        this.gyroscopeSensor = new MovementSensor(context, Sensor.TYPE_GYROSCOPE);
        this.lightSensor = new MovementSensor(context, Sensor.TYPE_LIGHT);
        this.proximitySensor = new MovementSensor(context, Sensor.TYPE_PROXIMITY);
        this.magnetometerSensor = new MovementSensor(context, Sensor.TYPE_MAGNETIC_FIELD);
        this.stepDetectionSensor = new MovementSensor(context, Sensor.TYPE_STEP_DETECTOR);
        this.rotationSensor = new MovementSensor(context, Sensor.TYPE_ROTATION_VECTOR);
        this.gravitySensor = new MovementSensor(context, Sensor.TYPE_GRAVITY);
        this.linearAccelerationSensor = new MovementSensor(context, Sensor.TYPE_LINEAR_ACCELERATION);
        // Listener based devices
        this.wifiProcessor = new WifiDataProcessor(context);
        wifiProcessor.registerObserver(this);
        this.gnssProcessor = new GNSSDataProcessor(context,locationListener);
        // Create object handling HTTPS communication
        this.serverCommunications = new ServerCommunications(context);
        // Save absolute and relative start time
        this.absoluteStartTime = System.currentTimeMillis();
        this.bootTime = android.os.SystemClock.uptimeMillis();
        // Initialise saveRecording to false - only record when explicitly started.
        this.saveRecording = false;

        // Over time data holder
        this.accelMagnitude = new ArrayList<>();
        // PDR
        this.pdrProcessing = new PdrProcessing(context);
        //Settings
        this.settings = PreferenceManager.getDefaultSharedPreferences(context);

        this.pathView = new PathView(context, null);
        // Initialising WiFi Positioning object
        this.wiFiPositioning=new WiFiPositioning(context);

        if(settings.getBoolean("overwrite_constants", false)) {
            this.filter_coefficient =Float.parseFloat(settings.getString("accel_filter", "0.96"));
        }
        else {this.filter_coefficient = FILTER_COEFFICIENT;}

        // Keep app awake during the recording
        PowerManager powerManager = (PowerManager) context.getSystemService(Context.POWER_SERVICE);
        wakeLock = powerManager.newWakeLock(PowerManager.PARTIAL_WAKE_LOCK,
                "MyApp::MyWakelockTag");
    }
    //endregion

    //region Sensor processing
    /**
     * {@inheritDoc}
     *
     * Called every time a Sensor value is updated.
     *
     * Checks originating sensor type, if the data is meaningful save it to a local variable.
     *
     * @param sensorEvent   SensorEvent of sensor with values changed, includes types and values.
     */
    @Override
    public void onSensorChanged(SensorEvent sensorEvent) {
        switch (sensorEvent.sensor.getType()) {
            case Sensor.TYPE_ACCELEROMETER:
                // Accelerometer processing
                acceleration[0] = sensorEvent.values[0];
                acceleration[1] = sensorEvent.values[1];
                acceleration[2] = sensorEvent.values[2];
                break;

            case Sensor.TYPE_PRESSURE:
                float rawPressure = sensorEvent.values[0];

                // ✅ 1. 判空或非法值
                if (Float.isNaN(rawPressure) || rawPressure <= 0) {
                    Log.w("PDR", "Invalid pressure reading, skipped.");
                    break;
                }

                // ✅ 2. 判定范围是否合理（地球大气压力范围大致是 850~1100 hPa）
                if (rawPressure < 850f || rawPressure > 1100f) {
                    Log.w("PDR", "Out-of-range pressure value: " + rawPressure);
                    break;
                }

                // ✅ 3. 判断突变（与上一帧差值过大）
                if (Math.abs(rawPressure - pressure) > 10f) {  // 可调阈值，比如超过10 hPa
                    Log.w("PDR", "Sudden jump in pressure value, skipped.");
                    break;
                }

                // ✅ 4. 平滑气压
                pressure = (1 - ALPHA) * pressure + ALPHA * rawPressure;

                // ✅ 5. 更新 elevation
                if (saveRecording) {
                    this.elevation = pdrProcessing.updateElevation(SensorManager.getAltitude(
                            SensorManager.PRESSURE_STANDARD_ATMOSPHERE, pressure));
                }
                break;

            case Sensor.TYPE_GYROSCOPE:
                // Gyro processing
                //Store gyroscope readings
                angularVelocity[0] = sensorEvent.values[0];
                angularVelocity[1] = sensorEvent.values[1];
                angularVelocity[2] = sensorEvent.values[2];
                break;


            case Sensor.TYPE_LINEAR_ACCELERATION:
                // Acceleration processing with gravity already removed
                filteredAcc[0] = sensorEvent.values[0];
                filteredAcc[1] = sensorEvent.values[1];
                filteredAcc[2] = sensorEvent.values[2];

                double accelMagFiltered = Math.sqrt(Math.pow(acceleration[0], 2) +
                        Math.pow(acceleration[1], 2) + Math.pow(acceleration[2], 2));
                this.accelMagnitude.add(accelMagFiltered);
                elevator = pdrProcessing.estimateElevator(gravity, filteredAcc);
                break;

            case Sensor.TYPE_GRAVITY:
                // Gravity processing obtained from acceleration
                gravity[0] = sensorEvent.values[0];
                gravity[1] = sensorEvent.values[1];
                gravity[2] = sensorEvent.values[2];
                elevator = pdrProcessing.estimateElevator(gravity, filteredAcc);
                break;

            case Sensor.TYPE_LIGHT:
                light = sensorEvent.values[0];
                break;

            case Sensor.TYPE_PROXIMITY:
                proximity = sensorEvent.values[0];
                break;

            case Sensor.TYPE_MAGNETIC_FIELD:
                //Store magnetic field readings
                magneticField[0] = sensorEvent.values[0];
                magneticField[1] = sensorEvent.values[1];
                magneticField[2] = sensorEvent.values[2];
                break;

            case Sensor.TYPE_ROTATION_VECTOR:
                // Save values
                this.rotation = sensorEvent.values.clone();
                float[] rotationVectorDCM = new float[9];
                // Convert rotation vector to a 3*3 DCM
                SensorManager.getRotationMatrixFromVector(rotationVectorDCM,this.rotation);
                // Convert DCM to euler angles [0] = yaw(azimuth), [1] = pitch, [2] = roll
                SensorManager.getOrientation(rotationVectorDCM, this.orientation);
                break;

            case Sensor.TYPE_STEP_DETECTOR:
                // Store time of step
                long stepTime = android.os.SystemClock.uptimeMillis() - bootTime;

                // ✅ 添加判断：如果加速度点太少，就跳过这次步长估计
                int MIN_ACCEL_SAMPLES = 10;  // 可根据你采样率和步频实际情况调整
                if (this.accelMagnitude.size() < MIN_ACCEL_SAMPLES) {
                    // 不调用 updatePdr，跳过位置更新
                    Log.w("PDR", "Skipped step: not enough accel samples (" + accelMagnitude.size() + ")");
                    this.accelMagnitude.clear(); // 仍要清空缓存，准备下一步
                    break;
                }

                // ✅ 加速度数据量足够，正常执行 PDR 更新
                float[] newCords = this.pdrProcessing.updatePdr(stepTime, this.accelMagnitude, this.orientation[0]);

                if (saveRecording) {
                    // Store the PDR coordinates for plotting the trajectory
                    this.pathView.drawTrajectory(newCords);
                }

                // ✅ 步长估计后，清空加速度缓存
                this.accelMagnitude.clear();

                if (saveRecording) {
                    stepCounter++;
                    trajectory.addPdrData(Traj.Pdr_Sample.newBuilder()
                            .setRelativeTimestamp(android.os.SystemClock.uptimeMillis() - bootTime)
                            .setX(newCords[0]).setY(newCords[1]));
                }
                break;

        }
    }

    /**
     * {@inheritDoc}
     *
     * Location listener class to receive updates from the location manager.
     *
     * Passed to the {@link GNSSDataProcessor} to receive the location data in this class. Save the
     * values in instance variables.
     */
    class myLocationListener implements LocationListener{
        @Override
        public void onLocationChanged(Location location) {
            if(location != null){
                //Toast.makeText(context, "Location Changed", Toast.LENGTH_SHORT).show();
                latitude = (float) location.getLatitude();
                longitude = (float) location.getLongitude();
                float altitude = (float) location.getAltitude();
                float accuracy = (float) location.getAccuracy();
                float speed = (float) location.getSpeed();
                String provider = location.getProvider();
                if(saveRecording) {
                    trajectory.addGnssData(Traj.GNSS_Sample.newBuilder()
                            .setAccuracy(accuracy)
                            .setAltitude(altitude)
                            .setLatitude(latitude)
                            .setLongitude(longitude)
                            .setSpeed(speed)
                            .setProvider(provider)
                            .setRelativeTimestamp(System.currentTimeMillis()-absoluteStartTime));
                }
            }
        }
    }

    /**
     * {@inheritDoc}
     *
     * Receives updates from {@link WifiDataProcessor}.
     *
     * @see WifiDataProcessor object for wifi scanning.
     */
    @Override
    public void update(Object[] wifiList) {
        // Save newest wifi values to local variable
        this.wifiList = Stream.of(wifiList).map(o -> (Wifi) o).collect(Collectors.toList());
<<<<<<< HEAD
        Log.d("Wifi List", this.wifiList.toString());

        if(this.saveRecording) {
            Log.e("Wifi", "Wifi data saved");
=======
        Log.d("Wifi List", this.wifiList.toString()); // Added to print wifi list

        if(this.saveRecording) {
            Log.e("Wifi", "Wifi data saved"); // Added to notify the data is saved
>>>>>>> d58f03da
            Traj.WiFi_Sample.Builder wifiData = Traj.WiFi_Sample.newBuilder()
                    .setRelativeTimestamp(android.os.SystemClock.uptimeMillis()-bootTime);
            for (Wifi data : this.wifiList) {
                wifiData.addMacScans(Traj.Mac_Scan.newBuilder()
                        .setRelativeTimestamp(android.os.SystemClock.uptimeMillis() - bootTime)
                        .setMac(data.getBssid()).setRssi(data.getLevel()));
            }
            // Adding WiFi data to Trajectory
            this.trajectory.addWifiData(wifiData);
        }
//        createWifiPositioningRequest();
        createWifiPositionRequestCallback();
    }

    /**
     * Function to create a request to obtain a wifi location for the obtained wifi fingerprint
     *
     */
    private void createWifiPositioningRequest(){
        try {
<<<<<<< HEAD
            // 1️⃣ 创建 POST 请求的 JSON 数据结构
            JSONObject wifiFingerPrint = new JSONObject();
            JSONObject wf = new JSONObject();

            // 2️⃣ 直接使用之前已过滤好的 this.wifiList（已经是干净的、排序过的、最多 MAX_WIFI_APS 个）
            for (Wifi data : this.wifiList) {
                Log.e("WiFi-Bssid", String.valueOf(data.getBssid()));
                Log.e("WiFi-Level", String.valueOf(data.getLevel()));
                wf.put(String.valueOf(data.getBssid()), data.getLevel());
            }

            wifiFingerPrint.put("wf", wf);

            if (wifiFingerPrint.length() == 0) {
                Log.e("wifiFingerPrint", "Empty");
            } else {
                Log.e("wifiFingerPrint", wifiFingerPrint.toString());
            }

            Log.d("wifiFingerPrint", "JSON Length: " + wifiFingerPrint.toString().length());

            // 3️⃣ 发送定位请求
            this.wiFiPositioning.request(wifiFingerPrint);

            // 4️⃣ 可选：输出返回结果（注意：这部分是异步请求之后才会更新的，立即获取可能为 null）
            if (this.wiFiPositioning.getWifiLocation() != null) {
=======
            //take no. of MAX_WIFI_APS, and sort them from higher power to lower
            List<Wifi> sortedWifiList = this.wifiList.stream()
                    .sorted(Comparator.comparingInt(Wifi::getLevel).reversed())  // -30 is higher than -90
                    .limit(MAX_WIFI_APS)
                    .collect(Collectors.toList());

//            // Creating a JSON object to store the WiFi access points
//            JSONObject wifiAccessPoints=new JSONObject();
//
//            for (Wifi data : sortedWifiList) {
//                wifiAccessPoints.put(String.valueOf(data.getBssid()), data.getLevel());
//            }

//            // Creating a JSON object to store the WiFi access points
//            JSONObject wifiAccessPoints=new JSONObject();
//            for (Wifi data : this.wifiList){
//                wifiAccessPoints.put(String.valueOf(data.getBssid()), data.getLevel());
//            }
            // Creating POST Request
            JSONObject wifiFingerPrint = new JSONObject();
            JSONObject wf = new JSONObject();
//            wifiFingerPrint.put(WIFI_FINGERPRINT, wifiAccessPoints);

            for (Wifi data : sortedWifiList) {
//                Log.e("WiFi-Bssid", String.valueOf(data.getBssid()));
//                Log.e("WiFi-Level", String.valueOf(data.getLevel()));
                wf.put(String.valueOf(data.getBssid()), String.valueOf(data.getLevel()));
            }
            wifiFingerPrint.put("wf", wf);

            // Check if the wifiFinerPrint is empty
            if(wifiFingerPrint.length()==0){
                Log.e("wifiFingerPrint","Empty");
            }else {
                // Logging the wifi fingerprint
                Log.e("wifiFingerPrint",wifiFingerPrint.toString());
            }
            Log.d("wifiFingerPrint", String.valueOf(wifiFingerPrint.toString().length()));

            this.wiFiPositioning.request(wifiFingerPrint);

            // Get Location and Floor if not null
            if(this.wiFiPositioning.getWifiLocation()!=null){
>>>>>>> d58f03da
                Log.e("WiFi-Location", this.wiFiPositioning.getWifiLocation().toString());
                Log.e("WiFi-Floor", String.valueOf(this.wiFiPositioning.getFloor()));
            }

        } catch (JSONException e) {
            Log.e("jsonErrors", "Error creating json object: " + e.toString());
        }
    }

    // Callback Example Function
    /**
     * Function to create a request to obtain a wifi location for the obtained wifi fingerprint
     * using Volley Callback
     */
    private void createWifiPositionRequestCallback() {
        try {
            JSONObject wf = new JSONObject();
            for (Wifi data : this.wifiList) {
                wf.put(String.valueOf(data.getBssid()), data.getLevel());
            }

            JSONObject wifiFingerPrint = new JSONObject();
            wifiFingerPrint.put("wf", wf);

            this.wiFiPositioning.request(wifiFingerPrint, new WiFiPositioning.VolleyCallback() {
                @Override
                public void onSuccess(LatLng wifiLocation, int floor) {
                    Log.i("WiFiCallback", "定位成功: 位置 = " + wifiLocation + ", 楼层 = " + floor);
                    // 👉 在这里更新地图或 UI
                    // map.moveCamera(CameraUpdateFactory.newLatLngZoom(wifiLocation, 18));
                }

                @Override
                public void onError(String message) {
                    Log.e("WiFiCallback", "定位失败: " + message);
                    // 👉 显示 Toast / 弹窗 / 自动重试
                }
            });

        } catch (JSONException e) {
            Log.e("jsonErrors", "构建定位请求失败：" + e.toString());
        }
    }

    /**
     * Method to get user position obtained using {@link WiFiPositioning}.
     *
     * @return {@link LatLng} corresponding to user's position.
     */
    public LatLng getLatLngWifiPositioning(){return this.wiFiPositioning.getWifiLocation();}

    /**
     * Method to get current floor the user is at, obtained using WiFiPositioning
     * @see WiFiPositioning for WiFi positioning
     * @return Current floor user is at using WiFiPositioning
     */
    public int getWifiFloor(){
        return this.wiFiPositioning.getFloor();
    }

    /**
     * Method used for converting an array of orientation angles into a rotation matrix.
     *
     * @param o An array containing orientation angles in radians
     * @return resultMatrix representing the orientation angles
     */
    private float[] getRotationMatrixFromOrientation(float[] o) {
        float[] xM = new float[9];
        float[] yM = new float[9];
        float[] zM = new float[9];

        float sinX = (float)Math.sin(o[1]);
        float cosX = (float)Math.cos(o[1]);
        float sinY = (float)Math.sin(o[2]);
        float cosY = (float)Math.cos(o[2]);
        float sinZ = (float)Math.sin(o[0]);
        float cosZ = (float)Math.cos(o[0]);

        // rotation about x-axis (pitch)
        xM[0] = 1.0f; xM[1] = 0.0f; xM[2] = 0.0f;
        xM[3] = 0.0f; xM[4] = cosX; xM[5] = sinX;
        xM[6] = 0.0f; xM[7] = -sinX; xM[8] = cosX;

        // rotation about y-axis (roll)
        yM[0] = cosY; yM[1] = 0.0f; yM[2] = sinY;
        yM[3] = 0.0f; yM[4] = 1.0f; yM[5] = 0.0f;
        yM[6] = -sinY; yM[7] = 0.0f; yM[8] = cosY;

        // rotation about z-axis (azimuth)
        zM[0] = cosZ; zM[1] = sinZ; zM[2] = 0.0f;
        zM[3] = -sinZ; zM[4] = cosZ; zM[5] = 0.0f;
        zM[6] = 0.0f; zM[7] = 0.0f; zM[8] = 1.0f;

        // rotation order is y, x, z (roll, pitch, azimuth)
        float[] resultMatrix = matrixMultiplication(xM, yM);
        resultMatrix = matrixMultiplication(zM, resultMatrix);
        return resultMatrix;
    }

    /**
     * Performs and matrix multiplication of two 3x3 matrices and returns the product.
     *
     * @param A An array representing a 3x3 matrix
     * @param B An array representing a 3x3 matrix
     * @return result representing the product of A and B
     */
    private float[] matrixMultiplication(float[] A, float[] B) {
        float[] result = new float[9];

        result[0] = A[0] * B[0] + A[1] * B[3] + A[2] * B[6];
        result[1] = A[0] * B[1] + A[1] * B[4] + A[2] * B[7];
        result[2] = A[0] * B[2] + A[1] * B[5] + A[2] * B[8];

        result[3] = A[3] * B[0] + A[4] * B[3] + A[5] * B[6];
        result[4] = A[3] * B[1] + A[4] * B[4] + A[5] * B[7];
        result[5] = A[3] * B[2] + A[4] * B[5] + A[5] * B[8];

        result[6] = A[6] * B[0] + A[7] * B[3] + A[8] * B[6];
        result[7] = A[6] * B[1] + A[7] * B[4] + A[8] * B[7];
        result[8] = A[6] * B[2] + A[7] * B[5] + A[8] * B[8];

        return result;
    }

    /**
     * {@inheritDoc}
     */
    @Override
    public void onAccuracyChanged(Sensor sensor, int i) {}
    //endregion

    //region Getters/Setters
    /**
     * Getter function for core location data.
     *
     * @param start set true to get the initial location
     * @return longitude and latitude data in a float[2].
     */
    public float[] getGNSSLatitude(boolean start) {
        float [] latLong = new float[2];
        if(!start) {
            latLong[0] = latitude;
            latLong[1] = longitude;
        }
        else{
            latLong = startLocation;
        }
        return latLong;
    }

    /**
     * Setter function for core location data.
     *
     * @param startPosition contains the initial location set by the user
     */
    public void setStartGNSSLatitude(float[] startPosition){
        startLocation = startPosition;
    }


    /**
     * Function to redraw path in corrections fragment.
     *
     * @param scalingRatio new size of path due to updated step length
     */
    public void redrawPath(float scalingRatio){
        pathView.redraw(scalingRatio);
    }

    /**
     * Getter function for average step count.
     * Calls the average step count function in pdrProcessing class
     *
     * @return average step count of total PDR.
     */
    public float passAverageStepLength(){
        return pdrProcessing.getAverageStepLength();
    }

    /**
     * Getter function for device orientation.
     * Passes the orientation variable
     *
     * @return orientation of device.
     */
    public float passOrientation(){
        return orientation[0];
    }

    /**
     * Return most recent sensor readings.
     *
     * Collects all most recent readings from movement and location sensors, packages them in a map
     * that is indexed by {@link SensorTypes} and makes it accessible for other classes.
     *
     * @return  Map of <code>SensorTypes</code> to float array of most recent values.
     */
    public Map<SensorTypes, float[]> getSensorValueMap() {
        Map<SensorTypes, float[]> sensorValueMap = new HashMap<>();
        sensorValueMap.put(SensorTypes.ACCELEROMETER, acceleration);
        sensorValueMap.put(SensorTypes.GRAVITY, gravity);
        sensorValueMap.put(SensorTypes.MAGNETICFIELD, magneticField);
        sensorValueMap.put(SensorTypes.GYRO, angularVelocity);
        sensorValueMap.put(SensorTypes.LIGHT, new float[]{light});
        sensorValueMap.put(SensorTypes.PRESSURE, new float[]{pressure});
        sensorValueMap.put(SensorTypes.PROXIMITY, new float[]{proximity});
        sensorValueMap.put(SensorTypes.GNSSLATLONG, getGNSSLatitude(false));
        sensorValueMap.put(SensorTypes.PDR, pdrProcessing.getPDRMovement());
        return sensorValueMap;
    }

    /**
     * Return the most recent list of WiFi names and levels.
     * Each Wifi object contains a BSSID and a level value.
     *
     * @return  list of Wifi objects.
     */
    public List<Wifi> getWifiList() {
        return this.wifiList;
    }

    /**
     * Get information about all the sensors registered in SensorFusion.
     *
     * @return  List of SensorInfo objects containing name, resolution, power, etc.
     */
    public List<SensorInfo> getSensorInfos() {
        List<SensorInfo> sensorInfoList = new ArrayList<>();
        if (this.accelerometerSensor == null) {
            Log.e("SensorFusion", "accelerometerSensor is null");
        } else if (this.accelerometerSensor.sensorInfo == null) {
            Log.e("SensorFusion", "accelerometerSensor.sensorInfo is null");
        } else {
            sensorInfoList.add(this.accelerometerSensor.sensorInfo);
        }

        if (this.barometerSensor == null) {
            Log.e("SensorFusion", "barometerSensor is null");
        } else if (this.barometerSensor.sensorInfo == null) {
            Log.e("SensorFusion", "barometerSensor.sensorInfo is null");
        } else {
            sensorInfoList.add(this.barometerSensor.sensorInfo);
        }

        if (this.gyroscopeSensor == null) {
            Log.e("SensorFusion", "gyroscopeSensor is null");
        } else if (this.gyroscopeSensor.sensorInfo == null) {
            Log.e("SensorFusion", "gyroscopeSensor.sensorInfo is null");
        } else {
            sensorInfoList.add(this.gyroscopeSensor.sensorInfo);
        }

        if (this.lightSensor == null) {
            Log.e("SensorFusion", "lightSensor is null");
        } else if (this.lightSensor.sensorInfo == null) {
            Log.e("SensorFusion", "lightSensor.sensorInfo is null");
        } else {
            sensorInfoList.add(this.lightSensor.sensorInfo);
        }

        if (this.proximitySensor == null) {
            Log.e("SensorFusion", "proximitySensor is null");
        } else if (this.proximitySensor.sensorInfo == null) {
            Log.e("SensorFusion", "proximitySensor.sensorInfo is null");
        } else {
            sensorInfoList.add(this.proximitySensor.sensorInfo);
        }

        if (this.magnetometerSensor == null) {
            Log.e("SensorFusion", "magnetometerSensor is null");
        } else if (this.magnetometerSensor.sensorInfo == null) {
            Log.e("SensorFusion", "magnetometerSensor.sensorInfo is null");
        } else {
            sensorInfoList.add(this.magnetometerSensor.sensorInfo);
        }
        return sensorInfoList;
    }

    /**
     * Registers the caller observer to receive updates from the server instance.
     * Necessary when classes want to act on a trajectory being successfully or unsuccessfully send
     * to the server. This grants access to observing the {@link ServerCommunications} instance
     * used by the SensorFusion class.
     *
     * @param observer  Instance implementing {@link Observer} class who wants to be notified of
     *                  events relating to sending and receiving trajectories.
     */
    public void registerForServerUpdate(Observer observer) {
        serverCommunications.registerObserver(observer);
    }

    /**
     * Get the estimated elevation value in meters calculated by the PDR class.
     * Elevation is relative to the starting position.
     *
     * @return  float of the estimated elevation in meters.
     */
    public float getElevation() {
        return this.elevation;
    }

    /**
     * Get an estimate by the PDR class whether it estimates the user is currently taking an elevator.
     *
     * @return  true if the PDR estimates the user is in an elevator, false otherwise.
     */
    public boolean getElevator() {
        return this.elevator;
    }

    /**
     * Estimates position of the phone based on proximity and light sensors.
     *
     * @return int 1 if the phone is by the ear, int 0 otherwise.
     */
    public int getHoldMode(){
        int proximityThreshold = 1, lightThreshold = 100; //holdMode: by ear=1, not by ear =0
        if(proximity<proximityThreshold && light>lightThreshold) { //unit cm
            return 1;
        }
        else{
            return 0;
        }
    }

    //endregion

    //region Start/Stop

    /**
     * Registers all device listeners and enables updates with the specified sampling rate.
     *
     * Should be called from {@link MainActivity} when resuming the application. Sampling rate is in
     * microseconds, IMU needs 100Hz, rest 1Hz
     *
     * @see MovementSensor handles SensorManager based devices.
     * @see WifiDataProcessor handles wifi data.
     * @see GNSSDataProcessor handles location data.
     */
    public void resumeListening() {
        accelerometerSensor.sensorManager.registerListener(this, accelerometerSensor.sensor, 10000);
        accelerometerSensor.sensorManager.registerListener(this, linearAccelerationSensor.sensor, 10000);
        accelerometerSensor.sensorManager.registerListener(this, gravitySensor.sensor, 10000);
        barometerSensor.sensorManager.registerListener(this, barometerSensor.sensor, (int) 1e6);
        gyroscopeSensor.sensorManager.registerListener(this, gyroscopeSensor.sensor, 10000);
        lightSensor.sensorManager.registerListener(this, lightSensor.sensor, (int) 1e6);
        proximitySensor.sensorManager.registerListener(this, proximitySensor.sensor, (int) 1e6);
        magnetometerSensor.sensorManager.registerListener(this, magnetometerSensor.sensor, 10000);
        stepDetectionSensor.sensorManager.registerListener(this, stepDetectionSensor.sensor, SensorManager.SENSOR_DELAY_FASTEST);
        rotationSensor.sensorManager.registerListener(this, rotationSensor.sensor, (int) 1e6);
        wifiProcessor.startListening();
        gnssProcessor.startLocationUpdates();
    }

    /**
     * Un-registers all device listeners and pauses data collection.
     *
     * Should be called from {@link MainActivity} when pausing the application.
     *
     * @see MovementSensor handles SensorManager based devices.
     * @see WifiDataProcessor handles wifi data.
     * @see GNSSDataProcessor handles location data.
     */
    public void stopListening() {
        if(!saveRecording) {
            // Unregister sensor-manager based devices
            accelerometerSensor.sensorManager.unregisterListener(this);
            barometerSensor.sensorManager.unregisterListener(this);
            gyroscopeSensor.sensorManager.unregisterListener(this);
            lightSensor.sensorManager.unregisterListener(this);
            proximitySensor.sensorManager.unregisterListener(this);
            magnetometerSensor.sensorManager.unregisterListener(this);
            stepDetectionSensor.sensorManager.unregisterListener(this);
            rotationSensor.sensorManager.unregisterListener(this);
            linearAccelerationSensor.sensorManager.unregisterListener(this);
            gravitySensor.sensorManager.unregisterListener(this);
            //The app often crashes here because the scan receiver stops after it has found the list.
            // It will only unregister one if there is to unregister
            try {
                this.wifiProcessor.stopListening(); //error here?
            } catch (Exception e) {
                System.err.println("Wifi resumed before existing");
            }
            // Stop receiving location updates
            this.gnssProcessor.stopUpdating();
        }
    }

    /**
     * Enables saving sensor values to the trajectory object.
     *
     * Sets save recording to true, resets the absolute start time and create new timer object for
     * periodically writing data to trajectory.
     *
     * @see Traj object for storing data.
     */
    public void startRecording() {
        // Acquire wakelock so the phone will record with a locked screen. Timeout after 31 minutes.
        this.wakeLock.acquire(31*60*1000L /*31 minutes*/);
        this.saveRecording = true;
        this.stepCounter = 0;
        this.absoluteStartTime = System.currentTimeMillis();
        this.bootTime = android.os.SystemClock.uptimeMillis();
        // Protobuf trajectory class for sending sensor data to restful API
        this.trajectory = Traj.Trajectory.newBuilder()
                .setAndroidVersion(Build.VERSION.RELEASE)
                .setStartTimestamp(absoluteStartTime)
                /*.addApsData(Traj.AP_Data.newBuilder().setMac(example_mac).setSsid(example_ssid)
                        .setFrequency(example_frequency))*/
                .setAccelerometerInfo(createInfoBuilder(accelerometerSensor))
                .setGyroscopeInfo(createInfoBuilder(gyroscopeSensor))
                .setMagnetometerInfo(createInfoBuilder(magnetometerSensor))
                .setBarometerInfo(createInfoBuilder(barometerSensor))
                .setLightSensorInfo(createInfoBuilder(lightSensor))
                .setStartPosition(createLatLongBuilder(sensorFusion.getGNSSLatitude(true)));
        this.storeTrajectoryTimer = new Timer();
        this.storeTrajectoryTimer.scheduleAtFixedRate(new storeDataInTrajectory(), 0, TIME_CONST);
        this.pdrProcessing.resetPDR();
        if(settings.getBoolean("overwrite_constants", false)) {
            this.filter_coefficient = Float.parseFloat(settings.getString("accel_filter", "0.96"));
        }
        else {this.filter_coefficient = FILTER_COEFFICIENT;}
    }

    /**
     * Disables saving sensor values to the trajectory object.
     *
     * Check if a recording is in progress. If it is, it sets save recording to false, and cancels
     * the timer objects.
     *
     * @see Traj object for storing data.
     */
    public void stopRecording() {
        // Only cancel if we are running
        if(this.saveRecording) {
            this.saveRecording = false;
            storeTrajectoryTimer.cancel();
        }
        if(wakeLock.isHeld()) {
            this.wakeLock.release();
        }
    }

    //endregion

    //region Trajectory object

    /**
     * Send the trajectory object to servers.
     *
     * @see ServerCommunications for sending and receiving data via HTTPS.
     */
    public void sendTrajectoryToCloud() {
        // Build object
        Traj.Trajectory sentTrajectory = trajectory.build();
        // Pass object to communications object
        this.serverCommunications.sendTrajectory(sentTrajectory);
    }

    /**
     * Creates a {@link Traj.Sensor_Info} objects from the specified sensor's data.
     *
     * @param sensor    MovementSensor objects with populated sensorInfo fields
     * @return          Traj.SensorInfo object to be used in building the trajectory
     *
     * @see Traj            Trajectory object used for communication with the server
     * @see MovementSensor  class abstracting SensorManager based sensors
     */
    private Traj.Sensor_Info.Builder createInfoBuilder(MovementSensor sensor) {
        return Traj.Sensor_Info.newBuilder()
                .setName(sensor.sensorInfo.getName())
                .setVendor(sensor.sensorInfo.getVendor())
                .setResolution(sensor.sensorInfo.getResolution())
                .setPower(sensor.sensorInfo.getPower())
                .setVersion(sensor.sensorInfo.getVersion())
                .setType(sensor.sensorInfo.getType());
    }

    /**
     * Creates a {@link Traj.Lat_Long_Position} object from the specified position.
     *
     * @param latlongposition position argument in float[2] containing latitude([0]) and longitude([1])
     * @return Traj.Lat_Long_Position object to be used in building the trajectory
     *
     * @see Traj            Trajectory object used for communication with the server
     */
    private Traj.Lat_Long_Position.Builder createLatLongBuilder(float[] latlongposition) {
        return Traj.Lat_Long_Position.newBuilder()
                .setLat(latlongposition[0])
                .setLong(latlongposition[1]);
    }

    /**
     * Timer task to record data with the desired frequency in the trajectory class.
     *
     * Inherently threaded, runnables are created in {@link SensorFusion#startRecording()} and
     * destroyed in {@link SensorFusion#stopRecording()}.
     */
    private class storeDataInTrajectory extends TimerTask {
        public void run() {
            // Store IMU and magnetometer data in Trajectory class
            trajectory.addImuData(Traj.Motion_Sample.newBuilder()
                            .setRelativeTimestamp(android.os.SystemClock.uptimeMillis()-bootTime)
                            .setAccX(acceleration[0])
                            .setAccY(acceleration[1])
                            .setAccZ(acceleration[2])
                            .setGyrX(angularVelocity[0])
                            .setGyrY(angularVelocity[1])
                            .setGyrZ(angularVelocity[2])
                            .setGyrZ(angularVelocity[2])
                            .setRotationVectorX(rotation[0])
                            .setRotationVectorY(rotation[1])
                            .setRotationVectorZ(rotation[2])
                            .setRotationVectorW(rotation[3])
                            .setStepCount(stepCounter) // seems int value 0 won't be explicitly saved
                            .setAzimuth(orientation[0])) // new attribute to store azimuth of user
//                    .setStepCount(stepCounter))

                    .addPositionData(Traj.Position_Sample.newBuilder()
                            .setMagX(magneticField[0])
                            .setMagY(magneticField[1])
                            .setMagZ(magneticField[2])
                            .setRelativeTimestamp(android.os.SystemClock.uptimeMillis()-bootTime));

            // Divide timer with a counter for storing data every 1 second
            if (counter == 99) {
                counter = 0;
                // Store pressure and light data
                if (barometerSensor.sensor != null) {
                    trajectory.addPressureData(Traj.Pressure_Sample.newBuilder()
                                    .setPressure(pressure)
                                    .setEstimatedElevation(elevation)
                                    .setRelativeTimestamp(android.os.SystemClock.uptimeMillis() - bootTime))
                            .addLightData(Traj.Light_Sample.newBuilder()
                                    .setLight(light)
                                    .setRelativeTimestamp(android.os.SystemClock.uptimeMillis() - bootTime)
                                    .build());
                }

                // Divide the timer for storing AP data every 5 seconds
                if (secondCounter == 4) {
                    secondCounter = 0;
                    //Current Wifi Object
                    Wifi currentWifi = wifiProcessor.getCurrentWifiData();
                    trajectory.addApsData(Traj.AP_Data.newBuilder()
                            .setMac(currentWifi.getBssid())
                            .setSsid(currentWifi.getSsid())
                            .setFrequency(currentWifi.getFrequency()));
                }
                else {
                    secondCounter++;
                }
            }
            else {
                counter++;
            }

        }
    }

    //endregion

}<|MERGE_RESOLUTION|>--- conflicted
+++ resolved
@@ -147,11 +147,7 @@
     // WiFi positioning object
     private WiFiPositioning wiFiPositioning;
 
-<<<<<<< HEAD
-
-=======
     int MAX_WIFI_APS = 60;
->>>>>>> d58f03da
     //region Initialisation
     /**
      * Private constructor for implementing singleton design pattern for SensorFusion.
@@ -441,17 +437,10 @@
     public void update(Object[] wifiList) {
         // Save newest wifi values to local variable
         this.wifiList = Stream.of(wifiList).map(o -> (Wifi) o).collect(Collectors.toList());
-<<<<<<< HEAD
-        Log.d("Wifi List", this.wifiList.toString());
-
-        if(this.saveRecording) {
-            Log.e("Wifi", "Wifi data saved");
-=======
         Log.d("Wifi List", this.wifiList.toString()); // Added to print wifi list
 
         if(this.saveRecording) {
             Log.e("Wifi", "Wifi data saved"); // Added to notify the data is saved
->>>>>>> d58f03da
             Traj.WiFi_Sample.Builder wifiData = Traj.WiFi_Sample.newBuilder()
                     .setRelativeTimestamp(android.os.SystemClock.uptimeMillis()-bootTime);
             for (Wifi data : this.wifiList) {
@@ -472,34 +461,6 @@
      */
     private void createWifiPositioningRequest(){
         try {
-<<<<<<< HEAD
-            // 1️⃣ 创建 POST 请求的 JSON 数据结构
-            JSONObject wifiFingerPrint = new JSONObject();
-            JSONObject wf = new JSONObject();
-
-            // 2️⃣ 直接使用之前已过滤好的 this.wifiList（已经是干净的、排序过的、最多 MAX_WIFI_APS 个）
-            for (Wifi data : this.wifiList) {
-                Log.e("WiFi-Bssid", String.valueOf(data.getBssid()));
-                Log.e("WiFi-Level", String.valueOf(data.getLevel()));
-                wf.put(String.valueOf(data.getBssid()), data.getLevel());
-            }
-
-            wifiFingerPrint.put("wf", wf);
-
-            if (wifiFingerPrint.length() == 0) {
-                Log.e("wifiFingerPrint", "Empty");
-            } else {
-                Log.e("wifiFingerPrint", wifiFingerPrint.toString());
-            }
-
-            Log.d("wifiFingerPrint", "JSON Length: " + wifiFingerPrint.toString().length());
-
-            // 3️⃣ 发送定位请求
-            this.wiFiPositioning.request(wifiFingerPrint);
-
-            // 4️⃣ 可选：输出返回结果（注意：这部分是异步请求之后才会更新的，立即获取可能为 null）
-            if (this.wiFiPositioning.getWifiLocation() != null) {
-=======
             //take no. of MAX_WIFI_APS, and sort them from higher power to lower
             List<Wifi> sortedWifiList = this.wifiList.stream()
                     .sorted(Comparator.comparingInt(Wifi::getLevel).reversed())  // -30 is higher than -90
@@ -543,7 +504,6 @@
 
             // Get Location and Floor if not null
             if(this.wiFiPositioning.getWifiLocation()!=null){
->>>>>>> d58f03da
                 Log.e("WiFi-Location", this.wiFiPositioning.getWifiLocation().toString());
                 Log.e("WiFi-Floor", String.valueOf(this.wiFiPositioning.getFloor()));
             }
