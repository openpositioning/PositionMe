--- conflicted
+++ resolved
@@ -370,7 +370,6 @@
                 break;
 
             case Sensor.TYPE_STEP_DETECTOR:
-<<<<<<< HEAD
 
 //                long stepTime = android.os.SystemClock.uptimeMillis() - bootTime;
 //                float[] newCords = this.pdrProcessing.updatePdr(stepTime, this.accelMagnitude, this.orientation[0]);
@@ -414,9 +413,6 @@
 
                 // *** Particle start ***
                 //Store time of step
-=======
-                // Store time of step
->>>>>>> a8f3437c
                 long stepTime = android.os.SystemClock.uptimeMillis() - bootTime;
 
                 // ✅ 添加判断：如果加速度点太少，就跳过这次步长估计
@@ -430,7 +426,6 @@
 
                 // ✅ 加速度数据量足够，正常执行 PDR 更新
                 float[] newCords = this.pdrProcessing.updatePdr(stepTime, this.accelMagnitude, this.orientation[0]);
-<<<<<<< HEAD
                 Log.e("PDR", "x: " + newCords[0] + ", y: " + newCords[1]);
                 // *** new
                 pf.predict(newCords[0], newCords[1]);
@@ -457,8 +452,6 @@
                 FilterUtils.Particle currentState = pf.estimate();
                 newCords = new float[]{(float) currentState.x, (float) currentState.y};
                 Log.e("Particle Filter", "x: " + currentState.x + ", y: " + currentState.y);
-=======
->>>>>>> a8f3437c
 
                 if (saveRecording) {
                     // Store the PDR coordinates for plotting the trajectory
@@ -478,11 +471,7 @@
                 fusionLocation = new float[]{newCords[0], newCords[1]};
                 this.pdrProcessing.setCurrentLocation(newCords[0], newCords[1]);
                 break;
-<<<<<<< HEAD
             // *** Particle END ***
-=======
-
->>>>>>> a8f3437c
         }
     }
 
@@ -613,27 +602,18 @@
      */
     private void createWifiPositionRequestCallback() {
         try {
-<<<<<<< HEAD
             // 创建用于存储WiFi接入点的JSON对象
             JSONObject wifiAccessPoints = new JSONObject();
             for (Wifi data : this.wifiList) {
                 wifiAccessPoints.put(String.valueOf(data.getBssid()), data.getLevel());
             }
             // 创建POST请求所需的JSON对象
-=======
-            JSONObject wf = new JSONObject();
-            for (Wifi data : this.wifiList) {
-                wf.put(String.valueOf(data.getBssid()), data.getLevel());
-            }
-
->>>>>>> a8f3437c
             JSONObject wifiFingerPrint = new JSONObject();
             wifiFingerPrint.put("wf", wf);
 
             this.wiFiPositioning.request(wifiFingerPrint, new WiFiPositioning.VolleyCallback() {
                 @Override
                 public void onSuccess(LatLng wifiLocation, int floor) {
-<<<<<<< HEAD
                     // 成功回调时，重置计时器（更新成功时间，并启动ratioUpdater）
                     lastWifiSuccessTime = System.currentTimeMillis();
                     // 移除之前可能存在的更新任务，确保计时器重置
@@ -643,32 +623,17 @@
                     // 其他成功逻辑处理
                     Log.d("WiFiSuccess", "WiFi定位成功：" + wifiLocation.toString());
                     Log.d("WiFiSuccess", "所在楼层：" + floor);
-=======
-                    Log.i("WiFiCallback", "定位成功: 位置 = " + wifiLocation + ", 楼层 = " + floor);
-                    // 👉 在这里更新地图或 UI
-                    // map.moveCamera(CameraUpdateFactory.newLatLngZoom(wifiLocation, 18));
->>>>>>> a8f3437c
                 }
 
                 @Override
                 public void onError(String message) {
-<<<<<<< HEAD
                     // 错误回调处理
                     Log.e("WiFiError", message);
-=======
-                    Log.e("WiFiCallback", "定位失败: " + message);
-                    // 👉 显示 Toast / 弹窗 / 自动重试
->>>>>>> a8f3437c
                 }
             });
-
         } catch (JSONException e) {
-<<<<<<< HEAD
             // 捕获创建JSON对象过程中可能出现的异常，防止崩溃
             Log.e("jsonErrors", "创建json对象错误: " + e.toString());
-=======
-            Log.e("jsonErrors", "构建定位请求失败：" + e.toString());
->>>>>>> a8f3437c
         }
     }
 
