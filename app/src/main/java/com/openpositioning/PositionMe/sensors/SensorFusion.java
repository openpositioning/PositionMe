--- conflicted
+++ resolved
@@ -104,14 +104,10 @@
   // String for creating WiFi fingerprint JSON object
   private static final String WIFI_FINGERPRINT = "wf";
 
-<<<<<<< HEAD
   private static final float OUTLIER_DISTANCE_THRESHOLD = 10;
 
   // Tuned Sensor Fusion constants
 
-=======
-  private static final float OUTLIER_DISTANCE_THRESHOLD = 15;
->>>>>>> d249cf10
   public static final SimpleMatrix INIT_POS_COVARIANCE = new SimpleMatrix(new double[][]{
       {2.0, 0.0},
       {0.0, 2.0}
@@ -143,50 +139,6 @@
   // Variables to help with timed events
   private long absoluteStartTime;
   private long bootTime;
-<<<<<<< HEAD
-=======
-  long lastStepTime = 0;
-  // Timer object for scheduling data recording
-  private Timer storeTrajectoryTimer;
-  // Counters for dividing timer to record data every 1 second/ every 5 seconds
-  private int counter;
-  private int secondCounter;
-
-  // Coordinate transformer instance to convert WGS84 (Latitude, Longitude) coordinates into
-  // a Northing-Easting space.
-  // Initialized when given the start location.
-  public CoordinateTransformer coordinateTransformer;
-
-  // Sensor values
-  private float[] acceleration;
-  private float[] filteredAcc;
-  private float[] gravity;
-  private float[] magneticField;
-  private float[] angularVelocity;
-  private float[] orientation;
-  private float[] rotation;
-  private float pressure;
-  private float light;
-  private float proximity;
-  private float[] R;
-  private int stepCounter;
-  // Derived values
-  private float elevation;
-  private boolean elevator;
-  // Location values
-  private float gnssLatitude;
-  private float gnssLongitude;
-  private boolean isGnssOutlier;
-  private float altitude;
-  private LatLng startLocation;
-  // Wifi values
-  private List<Wifi> wifiList;
-
-  private LatLng currentWifiLocation;
-  private boolean isWifiLocationOutlier = false;
-  private float[] fusedLocation;
-  private float fusedError;
->>>>>>> d249cf10
 
 
   // Over time accelerometer magnitude values since last step
@@ -268,367 +220,7 @@
   }
 
   //endregion
-<<<<<<< HEAD
   // Getters/Setters
-=======
-
-  //region Sensor processing
-
-  /**
-   * {@inheritDoc}
-   * <p>
-   * Called every time a Sensor value is updated.
-   * <p>
-   * Checks originating sensor type, if the data is meaningful save it to a local variable.
-   *
-   * @param sensorEvent SensorEvent of sensor with values changed, includes types and values.
-   */
-  @Override
-  public void onSensorChanged(SensorEvent sensorEvent) {
-    long currentTime = System.currentTimeMillis();  // Current time in milliseconds
-    int sensorType = sensorEvent.sensor.getType();
-
-    // Get the previous timestamp for this sensor type
-    Long lastTimestamp = lastEventTimestamps.get(sensorType);
-
-    if (lastTimestamp != null) {
-      long timeGap = currentTime - lastTimestamp;
-
-//            // Log a warning if the time gap is larger than the threshold
-//            if (timeGap > LARGE_GAP_THRESHOLD_MS) {
-//                Log.e("SensorFusion", "Large time gap detected for sensor " + sensorType +
-//                        " | Time gap: " + timeGap + " ms");
-//            }
-    }
-
-    // Update timestamp and frequency counter for this sensor
-    lastEventTimestamps.put(sensorType, currentTime);
-    eventCounts.put(sensorType, eventCounts.getOrDefault(sensorType, 0) + 1);
-
-    switch (sensorType) {
-      case Sensor.TYPE_ACCELEROMETER:
-        acceleration[0] = sensorEvent.values[0];
-        acceleration[1] = sensorEvent.values[1];
-        acceleration[2] = sensorEvent.values[2];
-        break;
-
-      case Sensor.TYPE_PRESSURE:
-          pressure = (1 -  ALPHA) * pressure + ALPHA * sensorEvent.values[0];
-          if (saveRecording) {
-              this.elevation = pdrProcessing.updateElevation(
-                      SensorManager.getAltitude(SensorManager.PRESSURE_STANDARD_ATMOSPHERE, pressure)
-              );
-          }
-          break;
-
-      case Sensor.TYPE_GYROSCOPE:
-        angularVelocity[0] = sensorEvent.values[0];
-        angularVelocity[1] = sensorEvent.values[1];
-        angularVelocity[2] = sensorEvent.values[2];
-
-      case Sensor.TYPE_LINEAR_ACCELERATION:
-        filteredAcc[0] = sensorEvent.values[0];
-        filteredAcc[1] = sensorEvent.values[1];
-        filteredAcc[2] = sensorEvent.values[2];
-
-        // Compute magnitude & add to accelMagnitude
-        double accelMagFiltered = Math.sqrt(
-            Math.pow(filteredAcc[0], 2) +
-                Math.pow(filteredAcc[1], 2) +
-                Math.pow(filteredAcc[2], 2)
-        );
-        this.accelMagnitude.add(accelMagFiltered);
-
-//                // Debug logging
-//                Log.v("SensorFusion",
-//                        "Added new linear accel magnitude: " + accelMagFiltered
-//                                + "; accelMagnitude size = " + accelMagnitude.size());
-
-        elevator = pdrProcessing.estimateElevator(gravity, filteredAcc);
-        break;
-
-      case Sensor.TYPE_GRAVITY:
-        gravity[0] = sensorEvent.values[0];
-        gravity[1] = sensorEvent.values[1];
-        gravity[2] = sensorEvent.values[2];
-
-        // Possibly log gravity values if needed
-        //Log.v("SensorFusion", "Gravity: " + Arrays.toString(gravity));
-
-        elevator = pdrProcessing.estimateElevator(gravity, filteredAcc);
-        break;
-
-      case Sensor.TYPE_LIGHT:
-        light = sensorEvent.values[0];
-        break;
-
-      case Sensor.TYPE_PROXIMITY:
-        proximity = sensorEvent.values[0];
-        break;
-
-      case Sensor.TYPE_MAGNETIC_FIELD:
-        magneticField[0] = sensorEvent.values[0];
-        magneticField[1] = sensorEvent.values[1];
-        magneticField[2] = sensorEvent.values[2];
-        break;
-
-      case Sensor.TYPE_ROTATION_VECTOR:
-        this.rotation = sensorEvent.values.clone();
-        float[] rotationVectorDCM = new float[9];
-        SensorManager.getRotationMatrixFromVector(rotationVectorDCM, this.rotation);
-        SensorManager.getOrientation(rotationVectorDCM, this.orientation);
-        break;
-
-      case Sensor.TYPE_STEP_DETECTOR:
-        long stepTime = SystemClock.uptimeMillis() - bootTime;
-
-        if (currentTime - lastStepTime < 20) {
-          Log.e("SensorFusion",
-              "Ignoring step event, too soon after last step event:" + (currentTime - lastStepTime)
-                  + " ms");
-          // Ignore rapid successive step events
-          break;
-        } else {
-          lastStepTime = currentTime;
-          // Log if accelMagnitude is empty
-          if (accelMagnitude.isEmpty()) {
-            Log.e("SensorFusion",
-                "stepDetection triggered, but accelMagnitude is empty! " +
-                    "This can cause updatePdr(...) to fail or return bad results.");
-          } else {
-            Log.d("SensorFusion",
-                "stepDetection triggered, accelMagnitude size = " + accelMagnitude.size());
-          }
-
-          float[] newCords = this.pdrProcessing.updatePdr(
-              stepTime,
-              this.accelMagnitude,
-              this.orientation[0]
-          );
-
-          // Clear the accelMagnitude after using it
-          this.accelMagnitude.clear();
-
-          if (saveRecording) {
-            this.pathView.drawTrajectory(newCords);
-            stepCounter++;
-            trajectory.addPdrData(Traj.Pdr_Sample.newBuilder()
-                .setRelativeTimestamp(SystemClock.uptimeMillis() - bootTime)
-                .setX(newCords[0])
-                .setY(newCords[1]));
-          }
-          break;
-        }
-
-    }
-  }
-
-  /**
-   * Utility function to log the event frequency of each sensor. Call this periodically for
-   * debugging purposes.
-   */
-  public void logSensorFrequencies() {
-    for (int sensorType : eventCounts.keySet()) {
-      Log.d("SensorFusion",
-          "Sensor " + sensorType + " | Event Count: " + eventCounts.get(sensorType));
-    }
-  }
-
-  /**
-   * {@inheritDoc}
-   * <p>
-   * Location listener class to receive updates from the location manager.
-   * <p>
-   * Passed to the {@link GNSSDataProcessor} to receive the location data in this class. Save the
-   * values in instance variables.
-   */
-  class myLocationListener implements LocationListener {
-
-    @Override
-    public void onLocationChanged(@NonNull Location location) {
-      //Toast.makeText(context, "Location Changed", Toast.LENGTH_SHORT).show();
-      gnssLatitude = (float) location.getLatitude();
-      gnssLongitude = (float) location.getLongitude();
-      if (fusedLocation == null) {
-        // Initial fused location is GNSS latlng.
-        fusedLocation = new float[]{gnssLatitude, gnssLongitude};
-      } else if (coordinateTransformer != null) {
-        isGnssOutlier = isOutlier(coordinateTransformer,
-                new LatLng(fusedLocation[0],fusedLocation[1]),
-                new LatLng(gnssLatitude, gnssLongitude));
-      }
-      LatLng loc = new LatLng(gnssLatitude, gnssLongitude);
-      float altitude = (float) location.getAltitude();
-      float xAccuracy = (float) location.getAccuracy();
-      float xVariance = (float) Math.pow(xAccuracy, 2);
-      float yVariance = (float) Math.pow(location.getVerticalAccuracyMeters(), 2);
-      SimpleMatrix currentGnssCovariance = GNSS_COVARIANCE.copy();
-      currentGnssCovariance.set(0, 0, xAccuracy);
-      currentGnssCovariance.set(1, 1, yVariance);
-      float speed = (float) location.getSpeed();
-      String provider = location.getProvider();
-      float[] pdrData = getSensorValueMap().get(SensorTypes.PDR);
-      if (startLocation != null && pdrData != null) {
-        if (!isOutlier(coordinateTransformer, new LatLng(fusedLocation[0], fusedLocation[1]), loc)) {
-          updateFusionData(loc, currentGnssCovariance, pdrData);
-        }
-      }
-      if (saveRecording) {
-        trajectory.addGnssData(Traj.GNSS_Sample.newBuilder()
-            .setAccuracy(xAccuracy)
-            .setAltitude(altitude)
-            .setLatitude(gnssLatitude)
-            .setLongitude(gnssLongitude)
-            .setSpeed(speed)
-            .setProvider(provider)
-            .setRelativeTimestamp(System.currentTimeMillis() - absoluteStartTime));
-      }
-    }
-  }
-
-  /**
-   * {@inheritDoc}
-   * <p>
-   * Receives updates from {@link WifiDataProcessor}.
-   *
-   * @see WifiDataProcessor object for wifi scanning.
-   */
-  @Override
-  public void update(Object[] wifiList) {
-    // Save newest wifi values to local variable
-    List<Wifi> newWifiList = Stream.of(wifiList).map(o -> (Wifi) o).collect(Collectors.toList());
-
-    if (this.saveRecording) {
-      Traj.WiFi_Sample.Builder wifiData = Traj.WiFi_Sample.newBuilder()
-          .setRelativeTimestamp(SystemClock.uptimeMillis() - bootTime);
-      for (Wifi data : this.wifiList) {
-        wifiData.addMacScans(Traj.Mac_Scan.newBuilder()
-            .setRelativeTimestamp(SystemClock.uptimeMillis() - bootTime)
-            .setMac(data.getBssid()).setRssi(data.getLevel()));
-      }
-      // Adding WiFi data to Trajectory
-      this.trajectory.addWifiData(wifiData);
-    }
-    // Only create a positioning request if new wifi list actually contains new data.
-    if (!newWifiList.equals(this.wifiList)) {
-      this.wifiList = newWifiList;
-      createWifiPositionRequestCallback();
-    }
-  }
-
-  /**
-   * Function to create a request to obtain a wifi location for the obtained wifi fingerprint
-   */
-  private void createWifiPositioningRequest() {
-    // Try catch block to catch any errors and prevent app crashing
-    try {
-      // Creating a JSON object to store the WiFi access points
-      JSONObject wifiAccessPoints = new JSONObject();
-      for (Wifi data : this.wifiList) {
-        wifiAccessPoints.put(String.valueOf(data.getBssid()), data.getLevel());
-      }
-      // Creating POST Request
-      JSONObject wifiFingerPrint = new JSONObject();
-      wifiFingerPrint.put(WIFI_FINGERPRINT, wifiAccessPoints);
-      this.wiFiPositioning.request(wifiFingerPrint);
-    } catch (JSONException e) {
-      // Catching error while making JSON object, to prevent crashes
-      // Error log to keep record of errors (for secure programming and maintainability)
-      Log.e("jsonErrors", "Error creating json object" + e.toString());
-    }
-  }
-
-  private double computeMSE(SimpleMatrix covariance) {
-    double mse = 0.0;
-    // sum of diagonal elements (trace)
-    for (int i = 0; i < covariance.numRows(); i++) {
-      mse += covariance.get(i, i);
-    }
-    return mse;
-  }
-
-  private void updateFusionData(LatLng observation, SimpleMatrix observationCov, float[] pdrData) {
-    double[] pdrData64 = {pdrData[0], pdrData[1]};
-
-    // Convert the WiFi location to XY
-    ProjCoordinate startLocationNorthEast = coordinateTransformer.convertWGS84ToTarget(
-        startLocation.latitude,
-        startLocation.longitude);
-    ProjCoordinate observationNorthEast = coordinateTransformer.convertWGS84ToTarget(
-        observation.latitude,
-        observation.longitude);
-    double[] wifiXYZ = CoordinateTransformer.getRelativePosition(
-        startLocationNorthEast,
-        observationNorthEast
-    );
-    double[] wifiXY = {wifiXYZ[0], wifiXYZ[1]};
-
-    // Get the current timestamp and update the filter
-    double timestamp = (System.currentTimeMillis() - absoluteStartTime) / 1e3;
-    if (!filter.update(pdrData64, wifiXY, timestamp, observationCov)) {
-      Log.w("SensorFusion", "Filter update failed");
-    }
-    double[] fusedPos = filter.getPos();
-
-    // Convert back to Lat-Long
-    ProjCoordinate fusedCoord = coordinateTransformer.applyDisplacementAndConvert(
-        startLocation.latitude, startLocation.longitude, fusedPos[0], fusedPos[1]);
-    fusedLocation = new float[]{(float) fusedCoord.y, (float) fusedCoord.x};
-
-    SimpleMatrix fusedCov = filter.getCovariance();
-    this.fusedError = (float) Math.sqrt(computeMSE(fusedCov));
-  }
-
-  // Callback Example Function
-
-  /**
-   * Function to create a request to obtain a wifi location for the obtained wifi fingerprint Handle
-   * response with a volley callback
-   */
-  private void createWifiPositionRequestCallback() {
-    try {
-      // Creating a JSON object to store the WiFi access points
-      JSONObject wifiAccessPoints = new JSONObject();
-      for (Wifi data : this.wifiList) {
-        wifiAccessPoints.put(String.valueOf(data.getBssid()), data.getLevel());
-      }
-      // Creating POST Request
-      JSONObject wifiFingerPrint = new JSONObject();
-      wifiFingerPrint.put(WIFI_FINGERPRINT, wifiAccessPoints);
-      this.wiFiPositioning.request(wifiFingerPrint, new WiFiPositioning.VolleyCallback() {
-        @Override
-        public void onSuccess(LatLng wifiLocation, int floor) {
-          // Handle the success response
-          if (wifiLocation != currentWifiLocation) {
-            float[] pdrData = getSensorValueMap().get(SensorTypes.PDR);
-            currentWifiLocation = wifiLocation;
-            if (coordinateTransformer != null) {
-              isWifiLocationOutlier = isOutlier(coordinateTransformer,
-                  new LatLng(fusedLocation[0], fusedLocation[1]),
-                  wifiLocation);
-            }
-            if (startLocation != null && pdrData != null && !isWifiLocationOutlier) {
-              updateFusionData(wifiLocation, WIFI_COVARIANCE, pdrData);
-            }
-          }
-        }
-
-        @Override
-        public void onError(String message) {
-          // Handle the error response
-          Log.e("SensorFusion.WifiPositioning", "Wifi Positioning request" +
-              "returned an error! " + message);
-        }
-      });
-    } catch (JSONException e) {
-      // Catching error while making JSON object, to prevent crashes
-      // Error log to keep record of errors (for secure programming and maintainability)
-      Log.e("jsonErrors", "Error creating json object" + e.toString());
-    }
-
-  }
-
->>>>>>> d249cf10
   /**
    * Method to get user position obtained using {@link WiFiPositioning}.
    *
