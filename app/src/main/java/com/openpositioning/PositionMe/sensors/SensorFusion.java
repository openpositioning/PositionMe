--- conflicted
+++ resolved
@@ -502,20 +502,10 @@
                                 .setRelativeTimestamp(SystemClock.uptimeMillis() - bootTime)
                                 .setX((float) fusedPos.latitude)
                                 .setY((float) fusedPos.longitude));
-<<<<<<< HEAD
-                    if (trajectoryMapFragment != null) {
-                        // Example: use EKF heading, assume there's a method extendedKalmanFilter.getHeading()
-                        // that returns a double in radians. Convert it to degrees.
-                        double fusedTheta = extendedKalmanFilter.getHeading();
-                        float fusedHeadingDeg = (float) Math.toDegrees(fusedTheta);
-                        trajectoryMapFragment.updateFusionLocation(fusedPos, fusedHeadingDeg);
-                    }
-=======
                         if (trajectoryMapFragment != null) {
                         float headingDeg = (float) Math.toDegrees(this.orientation[0]);
                         trajectoryMapFragment.updateFusionLocation(fusedPos, headingDeg);
                         }
->>>>>>> aaf11aae
                     } else {
                         Log.e("SensorFusion", "EKF is null when trying to get estimated position!");
                     }
