--- conflicted
+++ resolved
@@ -108,6 +108,7 @@
     private boolean isRed = true;
     private Switch autoFloor;
     private TrajectoryViewModel trajectoryViewModel;
+
     private Traj.Trajectory trajectory;
     private List<Traj.Pdr_Sample> pdrSamples;
     private List<Traj.GNSS_Sample> gnssSamples;
@@ -116,21 +117,15 @@
     // Fields for playback functionality
     private Handler playbackHandler = new Handler();
     private int playbackCurrentIndex = 0;
-<<<<<<< HEAD
     private int currentPressureIdx = 0;
     private int gnssIdx = 0;
-=======
     private long playbackCurrentTimestamp = 0;
->>>>>>> a50355e2
     private boolean playbackIsPaused = false;
     // Instead of a List<LatLng>, we use a List<TimedLatLng> to store timestamps as well.
     private List<TimedLatLng> trajectoryPointsTimed;
     private List<TimedLatLng> gnssPointsTimed;
-<<<<<<< HEAD
+    private final int SEEKBAR_SIZE = 200;
     private List<TimedLatLng> timedAltitude;
-=======
-    private final int SEEKBAR_SIZE = 200;
->>>>>>> a50355e2
     // ----------------------------
 
     // Helper class to hold both a LatLng and its timestamp.
@@ -387,19 +382,6 @@
             @Override
             public void onProgressChanged(SeekBar seekBar, int progress, boolean fromUser) {
                 if (fromUser) {
-<<<<<<< HEAD
-                    long targetTimestamp = getTargetTimestamp(progress);
-                    gnssIdx = getTrajectoryPointIndex(gnssPointsTimed, targetTimestamp);
-                    int playbackIdx = getTrajectoryPointIndex(trajectoryPointsTimed,targetTimestamp);
-                    if (playbackIdx >= trajectoryPointsTimed.size()) {
-                        return;
-                    }
-                    plotGnssSamples(gnssIdx);
-                    playbackCurrentIndex = playbackIdx;
-                    currentPressureIdx = getTrajectoryPointIndex(timedAltitude, targetTimestamp);
-                    currentLocation = trajectoryPointsTimed.get(playbackIdx);
-                    updatePlaybackPolyline(trajectoryPointsTimed, playbackCurrentIndex);
-=======
                     long targetTimestamp = getTargetTimestamp(
                             progress,
                             trajectoryPointsTimed.get(0).timestamp,
@@ -410,7 +392,9 @@
                     playbackCurrentIndex = getPlaybackCurrentIdx(trajectoryPointsTimed, targetTimestamp);
                     playbackCurrentTimestamp = targetTimestamp;
                     updatePlaybackPolyline(trajectoryPointsTimed, targetTimestamp);
->>>>>>> a50355e2
+                    currentPressureIdx = getTrajectoryPointIndex(timedAltitude, targetTimestamp);
+                    gnssIdx = getTrajectoryPointIndex(gnssPointsTimed, targetTimestamp);
+                    currentLocation = trajectoryPointsTimed.get(playbackCurrentIndex);
                 }
             }
             @Override
@@ -571,20 +555,15 @@
                             long currentTimestamp = trajectoryPoints.get(playbackCurrentIndex).timestamp;
                             long nextTimestamp = trajectoryPoints.get(playbackCurrentIndex + 1).timestamp;
 
-<<<<<<< HEAD
-                        long targetTimestamp = getTargetTimestamp(playbackCurrentIndex);
-                        gnssIdx = getTrajectoryPointIndex(gnssPointsTimed, targetTimestamp);
-                        currentLocation = trajectoryPointsTimed.get(playbackCurrentIndex);
-                        currentPressureIdx = getTrajectoryPointIndex(timedAltitude, targetTimestamp);
-                        plotGnssSamples(gnssIdx);
-=======
                             // If the next sample appears sooner than the seekbar's deltaT
                             if (nextTimestamp - currentTimestamp <= deltaT) {
                                 deltaT = nextTimestamp - currentTimestamp;
                                 playbackCurrentIndex++;
                             }
+                        currentLocation = trajectoryPointsTimed.get(playbackCurrentIndex);
+                        currentPressureIdx = getTrajectoryPointIndex(timedAltitude, playbackCurrentTimestamp);
+                        plotGnssSamples(gnssIdx);
                         }
->>>>>>> a50355e2
 
                         playbackCurrentTimestamp += deltaT;
                         playbackHandler.postDelayed(this, deltaT);
@@ -632,30 +611,19 @@
      * This method extracts the LatLng coordinates from each TimedLatLng.
      * The orientation is also updated.
      */
-<<<<<<< HEAD
-    private void updatePlaybackPolyline(List<TimedLatLng> trajectoryPoints, int pointCount) {
-        if(pointCount < 0 || pointCount >= trajectoryPoints.size()) {
-            Log.e("PlaybackFragment", "Invalid array access in updatepolyline");
-            return;
-        }
-=======
     private void updatePlaybackPolyline(List<TimedLatLng> trajectoryPoints, long currentTimestamp) {
->>>>>>> a50355e2
         List<LatLng> currentPoints = new ArrayList<>();
         for (int i = 0;
              i < trajectoryPoints.size() && trajectoryPoints.get(i).timestamp <= currentTimestamp;
              i++) {
             currentPoints.add(trajectoryPoints.get(i).latLng);
         }
+
+        updateUIandPosition();
+
         polyline.setPoints(currentPoints);
-<<<<<<< HEAD
-        updateUIandPosition();
-
-        int progress = getProgressByTime(trajectoryPoints.get(pointCount).timestamp,
-=======
         int seekbarProgress = getProgressByTime(
                 currentTimestamp,
->>>>>>> a50355e2
                 trajectoryPoints.get(0).timestamp,
                 trajectoryPoints.get(trajectoryPoints.size() - 1).timestamp,
                 SEEKBAR_SIZE);
@@ -764,15 +732,6 @@
         }
     }
 
-<<<<<<< HEAD
-    private long getTargetTimestamp(int progress){
-        long lastTimestamp = trajectoryPointsTimed.get(trajectoryPointsTimed.size() - 1)
-                .timestamp;
-        long firstTimestamp = trajectoryPointsTimed.get(0).timestamp;
-        double progressRatio = ((double) progress) / trajectoryPointsTimed.size();
-        return (long) (progressRatio * (lastTimestamp - firstTimestamp))
-                + firstTimestamp;
-=======
     private long getTargetTimestamp(int progress, long firstTimestamp, long lastTimestamp,
                                     int seekbarSize){
         double progressRatio = ((double) progress) / seekbarSize;
@@ -792,6 +751,5 @@
             i--;
         }
         return i;
->>>>>>> a50355e2
     }
 }