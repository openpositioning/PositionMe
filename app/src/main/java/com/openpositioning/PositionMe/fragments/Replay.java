package com.openpositioning.PositionMe.fragments;

import static android.content.ContentValues.TAG;

import android.annotation.SuppressLint;
import android.content.Context;
import android.graphics.Bitmap;
import android.graphics.Canvas;
import android.graphics.drawable.Drawable;
import android.os.Bundle;
import android.os.Handler;
import android.util.Log;
import android.view.View;
import android.widget.AdapterView;
import android.widget.ArrayAdapter;
import android.widget.CompoundButton;
import android.widget.ImageButton;
import android.widget.SeekBar;
import android.widget.Spinner;
import android.widget.Switch;
import android.widget.TextView;

import androidx.activity.EdgeToEdge;
import androidx.annotation.DrawableRes;
import androidx.annotation.NonNull;
import androidx.appcompat.app.AppCompatActivity;
import androidx.core.content.ContextCompat;
import androidx.core.graphics.Insets;
import androidx.core.view.ViewCompat;
import androidx.core.view.WindowInsetsCompat;

import com.google.android.gms.maps.CameraUpdateFactory;
import com.google.android.gms.maps.GoogleMap;
import com.google.android.gms.maps.OnMapReadyCallback;
import com.google.android.gms.maps.SupportMapFragment;
import com.google.android.gms.maps.model.BitmapDescriptor;
import com.google.android.gms.maps.model.BitmapDescriptorFactory;
import com.google.android.gms.maps.model.LatLng;
import com.google.android.gms.maps.model.Marker;
import com.google.android.gms.maps.model.MarkerOptions;
import com.google.android.gms.maps.model.Polyline;
import com.google.android.gms.maps.model.PolylineOptions;
import com.google.android.material.floatingactionbutton.FloatingActionButton;
import com.google.protobuf.InvalidProtocolBufferException;
import com.openpositioning.PositionMe.R;
import com.openpositioning.PositionMe.Traj;
import com.openpositioning.PositionMe.IndoorMapManager;

import java.io.File;
import java.io.FileInputStream;
import java.io.IOException;
import java.util.ArrayList;
import java.util.List;

public class Replay extends AppCompatActivity implements OnMapReadyCallback {

    private GoogleMap mMap;
    // 使用 TimedLatLng 来存储 PDR 样本的坐标和对应时间戳（用 long 表示时间戳）
    private List<TimedLatLng> trackPoints = new ArrayList<>();
    private Polyline polyline;
    private Marker currentMarker;  // 用于显示 PDR 轨迹的指针（当前用户位置）
    private Marker gnssMarker;     // 用于显示 GNSS 的位置

    // 播放控制变量
    private boolean isPlaying = false;
    private Handler handler = new Handler();

    private SeekBar seekBar;
    private ImageButton playButton, fastRewind, fastForward, gotoStartButton, gotoEndButon;
    private TextView progressText, totaltimetext;
    private Switch switch1; // 控制是否显示完整轨迹
    private String filePath;

    // 播放相关的时间参数（单位：毫秒），这里将总时长和当前播放时间改为 long 类型
    private long totalDuration = 0; // 轨迹总时长，根据所有 PDR 样本中最大的 relativeTimestamp 决定
    // currentTime 表示当前播放到的时间戳（ms）
    private long currentTime = 0;

    // 播放控制：使用当前播放样本的下一个样本的时间戳差来计算延时，
    // playbackSpeedFactor 为播放速度因子（1.0 表示真实录制时间播放，可根据需要加速播放）
    private double playbackSpeedFactor = 1.0;

    // 用于室内地图显示的管理器
    private IndoorMapManager indoorMapManager;

    // 保存解析后的 Trajectory 数据，用于获取 GNSS 数据
    private Traj.Trajectory trajectoryData;

    // Switch 用于自动楼层切换及楼层切换按钮
    private Switch autoFloor;
    public FloatingActionButton floorUpButton;
    public FloatingActionButton floorDownButton;
    private Spinner mapTypeSpinner;

    // 当前播放到的 pdr 样本索引（用于遍历 trackPoints）
    private int currentIndex = 0;

    /**
     * 内部类，用于存储 PDR 计算得到的地理位置及其对应的时间戳（relativeTimestamp，单位 ms）
     */
    public static class TimedLatLng {
        public LatLng point;
        public long relativeTimestamp; // 使用 long 表示毫秒时间戳

        public TimedLatLng(LatLng point, long relativeTimestamp) {
            this.point = point;
            this.relativeTimestamp = relativeTimestamp;
        }
    }

    @SuppressLint("MissingInflatedId")
    @Override
    protected void onCreate(Bundle savedInstanceState) {
        super.onCreate(savedInstanceState);
        EdgeToEdge.enable(this);
        setContentView(R.layout.activity_replay);

        // 从 Intent 获取文件路径
        filePath = getIntent().getStringExtra("filePath");

        // 初始化 UI 控件
        seekBar = findViewById(R.id.seekBar);
        playButton = findViewById(R.id.playPauseButton);
        fastRewind = findViewById(R.id.fastRewindButton);
        fastForward = findViewById(R.id.fastForwardButton);
        gotoStartButton = findViewById(R.id.goToStartButton);
        gotoEndButon = findViewById(R.id.goToEndButton);
        progressText = findViewById(R.id.currentTime);
        totaltimetext = findViewById(R.id.totalTime);
        switch1 = findViewById(R.id.switch1);  // 请确保 layout 中存在此 Switch 控件
        autoFloor = findViewById(R.id.autoFloor2);
        autoFloor.setChecked(false);
        floorUpButton = findViewById(R.id.floorUpButton2);
        floorDownButton = findViewById(R.id.floorDownButton2);

        floorUpButton.setOnClickListener(new View.OnClickListener() {
            @Override
            public void onClick(View view) {
                autoFloor.setChecked(false);
                indoorMapManager.increaseFloor();
            }
        });

        floorDownButton.setOnClickListener(new View.OnClickListener() {
            @Override
            public void onClick(View view) {
                autoFloor.setChecked(false);
                indoorMapManager.decreaseFloor();
            }
        });

        mapTypeSpinner = findViewById(R.id.mapTypeSpinner);
        setupMapTypeSpinner();

        // 当用户切换 switch1 时，更新轨迹显示模式
        switch1.setOnCheckedChangeListener(new CompoundButton.OnCheckedChangeListener() {
            @Override
            public void onCheckedChanged(CompoundButton buttonView, boolean isChecked) {
                if (polyline == null) return;
                if (isChecked) {
                    // 显示完整轨迹
                    List<LatLng> allPoints = new ArrayList<>();
                    for (TimedLatLng tl : trackPoints) {
                        allPoints.add(tl.point);
                    }
                    polyline.setPoints(allPoints);
                } else {
                    // 只显示当前播放时间之前的轨迹
                    List<LatLng> partial = new ArrayList<>();
                    for (TimedLatLng tl : trackPoints) {
                        if (tl.relativeTimestamp <= currentTime) {
                            partial.add(tl.point);
                        } else {
                            break;
                        }
                    }
                    if (partial.isEmpty() && !trackPoints.isEmpty()) {
                        partial.add(trackPoints.get(0).point);
                    }
                    polyline.setPoints(partial);
                }
            }
        });

        // 初始化地图 fragment
        SupportMapFragment mapFragment = (SupportMapFragment) getSupportFragmentManager().findFragmentById(R.id.map);
        mapFragment.getMapAsync(this);

        // 读取轨迹数据
        Traj.Trajectory trajectory = readTrajectoryFromFile(this, filePath);
        if (trajectory != null) {
            trajectoryData = trajectory;
            trackPoints = convertTrajectoryToTimedLatLng(trajectory);
            if (!trackPoints.isEmpty()) {
                // 将轨迹总时长设置为最后一个 PDR 样本的 relativeTimestamp
                totalDuration = trackPoints.get(trackPoints.size() - 1).relativeTimestamp;
                // 进度条最大值为 totalDuration（注意：seekBar.setMax 接受 int，所以这里假设时间戳不会超过 int 范围）
                seekBar.setMax((int) totalDuration);
            }
        } else {
            Log.e(TAG, "轨迹文件解析失败！");
        }

        // 按钮点击事件
        playButton.setOnClickListener(v -> {
            if (isPlaying) {
                pausePlayback();
            } else {
                // 播放时将 currentIndex 重置为 0
                currentIndex = 0;
                startPlayback();
            }
        });
        fastRewind.setOnClickListener(v -> fastRewind());
        fastForward.setOnClickListener(v -> fastForward());
        gotoStartButton.setOnClickListener(v -> gotoStart());
        gotoEndButon.setOnClickListener(v -> gotoEnd());

        // 进度条拖动监听
        seekBar.setOnSeekBarChangeListener(new SeekBar.OnSeekBarChangeListener() {
            @Override
            public void onProgressChanged(SeekBar seekBar, int progress, boolean fromUser) {
                if (fromUser) {
                    currentTime = progress; // progress 是 int，可以直接赋值给 long
                    // 更新当前播放样本索引：取第一个 sample 的 relativeTimestamp >= currentTime
                    for (int i = 0; i < trackPoints.size(); i++) {
                        if (trackPoints.get(i).relativeTimestamp >= currentTime) {
                            currentIndex = i;
                            break;
                        }
                    }
                    updateMapPosition();
                }
            }
            @Override public void onStartTrackingTouch(SeekBar seekBar) { }
            @Override public void onStopTrackingTouch(SeekBar seekBar) { }
        });

        ViewCompat.setOnApplyWindowInsetsListener(findViewById(R.id.main), (v, insets) -> {
            Insets systemBars = insets.getInsets(WindowInsetsCompat.Type.systemBars());
            v.setPadding(systemBars.left, systemBars.top, systemBars.right, systemBars.bottom);
            return insets;
        });
    }

    @Override
    public void onMapReady(@NonNull GoogleMap googleMap) {
        mMap = googleMap;
        mMap.setMapType(GoogleMap.MAP_TYPE_HYBRID);
        indoorMapManager = new IndoorMapManager(mMap);
        indoorMapManager.setIndicationOfIndoorMap();
        drawTrack();
        setFloorButtonVisibility(View.GONE);
    }

    // 解析 Protobuf 轨迹文件
    public static Traj.Trajectory readTrajectoryFromFile(Context context, String filePath) {
        File file = new File(filePath);
        if (!file.exists()) {
            Log.e(TAG, "文件不存在");
        }
        try (FileInputStream fis = new FileInputStream(file)) {
            byte[] data = new byte[(int) file.length()];
            fis.read(data);
            return Traj.Trajectory.parseFrom(data);
        } catch (InvalidProtocolBufferException e) {
            Log.e(TAG, "Protobuf 解析失败", e);
        } catch (IOException e) {
            Log.e(TAG, "文件读取失败", e);
        }
        return null;
    }

    // 将轨迹数据转换为 TimedLatLng 列表（基于 PDR 数据，并保存每个样本的相对时间戳）
    private List<TimedLatLng> convertTrajectoryToTimedLatLng(Traj.Trajectory trajectory) {
        List<TimedLatLng> points = new ArrayList<>();
        double R = 6378137; // 地球半径（米）
        double lat0 = 0;
        double lon0 = 0;
        // 尝试找到第一个有效的 GNSS 样本（经纬度不为 0）
        for (Traj.GNSS_Sample sample : trajectory.getGnssDataList()) {
            if (sample.getLatitude() != 0 && sample.getLongitude() != 0) {
                lat0 = sample.getLatitude();
                lon0 = sample.getLongitude();
                break;
            }
        }
        if (lat0 == 0 && lon0 == 0) {
            Log.e(TAG, "未找到有效的 GNSS 数据，使用默认起点 (0,0)！");
        }
        for (Traj.Pdr_Sample pdrSample : trajectory.getPdrDataList()) {
            double trackX = pdrSample.getX();  // 前进位移（米）
            double trackY = pdrSample.getY();  // 侧向位移（米）
            double dLat = trackY / R;
            double dLon = trackX / (R * Math.cos(Math.toRadians(lat0)));
            double lat = lat0 + Math.toDegrees(dLat);
            double lon = lon0 + Math.toDegrees(dLon);
            long timestamp = pdrSample.getRelativeTimestamp();  // 注意：使用 long 类型
            points.add(new TimedLatLng(new LatLng(lat, lon), timestamp));
        }
        return points;
    }

    // 根据当前播放时间，从 trajectoryData 的 GNSS 样本中选取最后一个 relativeTimestamp <= currentTime 的样本
    private LatLng getCurrentGnssPosition(long currentTime, Traj.Trajectory trajectoryData) {
        Traj.GNSS_Sample bestSample = null;
        for (Traj.GNSS_Sample sample : trajectoryData.getGnssDataList()) {
            Log.d(TAG, "检查 GNSS 样本：relativeTimestamp = " + sample.getRelativeTimestamp() + ", currentTime = " + currentTime);
            if (sample.getRelativeTimestamp() <= currentTime) {
                bestSample = sample;
            } else {
                break;
            }
        }
        if (bestSample == null && trajectoryData.getGnssDataCount() > 0) {
            bestSample = trajectoryData.getGnssData(0);
        }
        if (bestSample != null) {
            Log.d(TAG, "选定 GNSS 样本：lat = " + bestSample.getLatitude() + ", lon = " + bestSample.getLongitude());
            return new LatLng(bestSample.getLatitude(), bestSample.getLongitude());
        }
        return null;
    }

    // 绘制轨迹及添加 Marker（包括用于 GNSS 地址显示的 Marker）
    private void drawTrack() {
        if (mMap != null && !trackPoints.isEmpty()) {
            PolylineOptions polylineOptions = new PolylineOptions()
                    .width(10)
                    .color(0xFFFF00FF) // 轨迹颜色
                    .geodesic(true)
                    .zIndex(1000);
            if (switch1 != null && switch1.isChecked()) {
                // 显示完整轨迹：转换所有 TimedLatLng 到 LatLng
                List<LatLng> allPoints = new ArrayList<>();
                for (TimedLatLng tl : trackPoints) {
                    allPoints.add(tl.point);
                }
                polylineOptions.addAll(allPoints);
            } else {
                polylineOptions.add(trackPoints.get(0).point);
            }
            polyline = mMap.addPolyline(polylineOptions);

            // 添加起点 Marker（用于显示 PDR 轨迹）
            currentMarker = mMap.addMarker(new MarkerOptions()
                    .position(trackPoints.get(0).point)
                    .title("起点")
                    .flat(true)
                    .icon(bitmapDescriptorFromVector(this, R.drawable.ic_baseline_navigation_24))
                    .zIndex(1100));
<<<<<<< HEAD
            mMap.moveCamera(CameraUpdateFactory.newLatLngZoom(trackPoints.get(0), 18));
=======

            // 添加 GNSS Marker（使用 baseline_location_gnss 作为图标），初始位置取第一个 GNSS 样本
            if (trajectoryData != null && trajectoryData.getGnssDataCount() > 0) {
                Traj.GNSS_Sample firstSample = trajectoryData.getGnssData(0);
                LatLng gnssLatLng = new LatLng(firstSample.getLatitude(), firstSample.getLongitude());
                gnssMarker = mMap.addMarker(new MarkerOptions()
                        .position(gnssLatLng)
                        .title("GNSS")
                        .icon(bitmapDescriptorFromVector(this, R.drawable.baseline_location_gnss))
                        .zIndex(1200));
            }
            mMap.moveCamera(CameraUpdateFactory.newLatLngZoom(trackPoints.get(0).point, 20));
>>>>>>> c2e3c232
        }
    }

    /**
     * 将 vector drawable 转换成 BitmapDescriptor
     * @param context Context
     * @param vectorResId vector drawable 资源 id
     * @return BitmapDescriptor 对象
     */
    private BitmapDescriptor bitmapDescriptorFromVector(Context context, @DrawableRes int vectorResId) {
        Drawable vectorDrawable = ContextCompat.getDrawable(context, vectorResId);
        if (vectorDrawable == null) {
            Log.e(TAG, "Resource not found: " + vectorResId);
            return null;
        }
        vectorDrawable.setBounds(0, 0, vectorDrawable.getIntrinsicWidth(), vectorDrawable.getIntrinsicHeight());
        Bitmap bitmap = Bitmap.createBitmap(vectorDrawable.getIntrinsicWidth(), vectorDrawable.getIntrinsicHeight(),
                Bitmap.Config.ARGB_8888);
        Canvas canvas = new Canvas(bitmap);
        vectorDrawable.draw(canvas);
        return BitmapDescriptorFactory.fromBitmap(bitmap);
    }

    // 开始回放：按每个 PDR 样本的时间戳间隔更新播放进度
    private void startPlayback() {
        if (trackPoints.isEmpty()) return;
        // 初始化播放索引和时间
        currentIndex = 0;
        currentTime = trackPoints.get(0).relativeTimestamp;
        isPlaying = true;
        playButton.setImageResource(R.drawable.baseline_pause_24);
        handler.post(new Runnable() {
            @Override
            public void run() {
                if (isPlaying && currentIndex < trackPoints.size()) {
                    TimedLatLng currentTimedPoint = trackPoints.get(currentIndex);
                    currentTime = currentTimedPoint.relativeTimestamp;
                    updateMapPosition();
                    seekBar.setProgress((int) currentTime);
                    currentIndex++;
                    if (currentIndex < trackPoints.size()) {
                        // 根据相邻样本的时间戳差计算延时，并可乘以 playbackSpeedFactor 以调整播放速度
                        long diff = trackPoints.get(currentIndex).relativeTimestamp - currentTimedPoint.relativeTimestamp;
                        long delay = (long) (diff / playbackSpeedFactor);
                        if (delay < 1) delay = 1;
                        handler.postDelayed(this, delay);
                    } else {
                        isPlaying = false;
                        playButton.setImageResource(R.drawable.baseline_play_arrow_24);
                    }
                } else {
                    isPlaying = false;
                    playButton.setImageResource(R.drawable.baseline_play_arrow_24);
                }
            }
        });
    }

    private void pausePlayback() {
        isPlaying = false;
        handler.removeCallbacksAndMessages(null);
        playButton.setImageResource(R.drawable.baseline_play_arrow_24);
    }

    // 快进 5 秒：在 recorded 时间尺度上跳转
    private void fastForward() {
        int jumpTime = 5000; // 单位：ms
        currentTime = Math.min(currentTime + jumpTime, totalDuration);
        // 更新当前播放索引：找第一个 sample 的 relativeTimestamp >= currentTime
        for (int i = 0; i < trackPoints.size(); i++) {
            if (trackPoints.get(i).relativeTimestamp >= currentTime) {
                currentIndex = i;
                break;
            }
        }
        updateMapPosition();
        seekBar.setProgress((int) currentTime);
    }

    // 快退 5 秒
    private void fastRewind() {
        int jumpTime = 5000; // 单位：ms
        currentTime = Math.max(currentTime - jumpTime, 0);
        // 更新当前播放索引：找第一个 sample 的 relativeTimestamp >= currentTime
        for (int i = 0; i < trackPoints.size(); i++) {
            if (trackPoints.get(i).relativeTimestamp >= currentTime) {
                currentIndex = i;
                break;
            }
        }
        updateMapPosition();
        seekBar.setProgress((int) currentTime);
    }

    // 跳转到起始位置
    private void gotoStart() {
        currentTime = 0;
        currentIndex = 0;
        updateMapPosition();
        seekBar.setProgress((int) currentTime);
    }

    // 跳转到结束位置
    private void gotoEnd() {
        currentTime = totalDuration;
        currentIndex = trackPoints.size() - 1;
        updateMapPosition();
        seekBar.setProgress((int) currentTime);
    }

    /**
     * 更新地图位置：
     * 1. 根据当前播放时间查找对应的 PDR 样本（TimedLatLng），更新相机和 Marker 的位置与方向
     * 2. 根据 switch1 状态更新 Polyline（只显示当前播放时间之前的轨迹或完整轨迹）
     * 3. 更新时间显示
     * 4. 根据当前播放时间更新 GNSS Marker
     */
    private void updateMapPosition() {
        if (mMap != null && !trackPoints.isEmpty()) {
            // 找到最后一个 relativeTimestamp <= currentTime 的 PDR 样本
            TimedLatLng currentTimedPoint = trackPoints.get(0);
            for (TimedLatLng tl : trackPoints) {
                if (tl.relativeTimestamp <= currentTime) {
                    currentTimedPoint = tl;
                } else {
                    break;
                }
            }
            LatLng point = currentTimedPoint.point;
            mMap.moveCamera(CameraUpdateFactory.newLatLng(point));
            if (currentMarker != null) {
                currentMarker.setPosition(point);
                // 若不是第一个样本，计算方向
                int idx = trackPoints.indexOf(currentTimedPoint);
                if (idx > 0) {
                    LatLng prevPoint = trackPoints.get(idx - 1).point;
                    float bearing = computeBearing(prevPoint, point);
                    currentMarker.setRotation(bearing);
                }
            }
            if (indoorMapManager != null) {
                indoorMapManager.setCurrentLocation(point);
            }
            if (polyline != null) {
                if (switch1 != null && switch1.isChecked()) {
                    // 显示完整轨迹
                    List<LatLng> allPoints = new ArrayList<>();
                    for (TimedLatLng tl : trackPoints) {
                        allPoints.add(tl.point);
                    }
                    polyline.setPoints(allPoints);
                } else {
                    // 只显示当前播放时间之前的轨迹
                    List<LatLng> partial = new ArrayList<>();
                    for (TimedLatLng tl : trackPoints) {
                        if (tl.relativeTimestamp <= currentTime) {
                            partial.add(tl.point);
                        } else {
                            break;
                        }
                    }
                    if (partial.isEmpty() && !trackPoints.isEmpty()) {
                        partial.add(trackPoints.get(0).point);
                    }
                    polyline.setPoints(partial);
                }
            }
            int seconds = (int) (currentTime / 1000);
            int minutes = seconds / 60;
            int totalSeconds = (int) (totalDuration / 1000);
            int totalMinutes = totalSeconds / 60;
            totalSeconds = totalSeconds % 60;
            if (progressText != null) {
                progressText.setText(String.format("%02d:%02d", minutes, seconds));
                totaltimetext.setText(String.format("%02d:%02d", totalMinutes, totalSeconds));
            }
            // 更新 GNSS Marker：根据当前播放时间从 trajectoryData 中选取最近的 GNSS 样本
            if (trajectoryData != null && trajectoryData.getGnssDataCount() > 0 && gnssMarker != null) {
                LatLng currentGnss = getCurrentGnssPosition(currentTime, trajectoryData);
                if (currentGnss != null) {
                    gnssMarker.setPosition(currentGnss);
                    gnssMarker.setTitle(String.format("GNSS: %.6f, %.6f", currentGnss.latitude, currentGnss.longitude));
                }
            }
        }
        // 更新室内地图显示（此处省略具体逻辑，可根据需要调用 indoorMapManager 的相关方法）
        float elevationVal = 0;
        if (indoorMapManager.getIsIndoorMapSet()) {
            setFloorButtonVisibility(View.VISIBLE);
            if (autoFloor.isChecked()){
                int currentFloor = (int)(elevationVal / indoorMapManager.getFloorHeight());
                indoorMapManager.setCurrentFloor(currentFloor, true);
            }
        } else {
            setFloorButtonVisibility(View.GONE);
        }
    }

    /**
     * 设置楼层按钮的可见性
     * @param visibility 可见性（例如 View.VISIBLE 或 View.GONE）
     */
    private void setFloorButtonVisibility(int visibility) {
        floorUpButton.setVisibility(visibility);
        floorDownButton.setVisibility(visibility);
        autoFloor.setVisibility(visibility);
    }

    /**
     * 根据两个 LatLng 计算方位角（bearing）
     * @param from 起点
     * @param to 终点
     * @return 方位角，单位度（0~360）
     */
    private float computeBearing(LatLng from, LatLng to) {
        double lat1 = Math.toRadians(from.latitude);
        double lon1 = Math.toRadians(from.longitude);
        double lat2 = Math.toRadians(to.latitude);
        double lon2 = Math.toRadians(to.longitude);
        double dLon = lon2 - lon1;
        double y = Math.sin(dLon) * Math.cos(lat2);
        double x = Math.cos(lat1) * Math.sin(lat2) - Math.sin(lat1) * Math.cos(lat2) * Math.cos(dLon);
        double bearing = Math.toDegrees(Math.atan2(y, x));
        return (float)((bearing + 360) % 360);
    }

    // 设置 Spinner 监听以切换地图类型
    private void setupMapTypeSpinner() {
        ArrayAdapter<CharSequence> adapter = ArrayAdapter.createFromResource(
                this, R.array.map_types, android.R.layout.simple_spinner_item);
        adapter.setDropDownViewResource(android.R.layout.simple_spinner_dropdown_item);
        mapTypeSpinner.setAdapter(adapter);
        mapTypeSpinner.setOnItemSelectedListener(new AdapterView.OnItemSelectedListener() {
            @Override
            public void onItemSelected(AdapterView<?> parent, View view, int position, long id) {
                if (mMap == null) return;
                switch (position) {
                    case 0:
                        mMap.setMapType(GoogleMap.MAP_TYPE_HYBRID);
                        break;
                    case 1:
                        mMap.setMapType(GoogleMap.MAP_TYPE_NORMAL);
                        break;
                    case 2:
                        mMap.setMapType(GoogleMap.MAP_TYPE_SATELLITE);
                        break;
                    default:
                        mMap.setMapType(GoogleMap.MAP_TYPE_HYBRID);
                        break;
                }
            }
            @Override
            public void onNothingSelected(AdapterView<?> parent) {
                if (mMap != null) {
                    mMap.setMapType(GoogleMap.MAP_TYPE_HYBRID);
                }
            }
        });
    }
}<|MERGE_RESOLUTION|>--- conflicted
+++ resolved
@@ -349,9 +349,6 @@
                     .flat(true)
                     .icon(bitmapDescriptorFromVector(this, R.drawable.ic_baseline_navigation_24))
                     .zIndex(1100));
-<<<<<<< HEAD
-            mMap.moveCamera(CameraUpdateFactory.newLatLngZoom(trackPoints.get(0), 18));
-=======
 
             // 添加 GNSS Marker（使用 baseline_location_gnss 作为图标），初始位置取第一个 GNSS 样本
             if (trajectoryData != null && trajectoryData.getGnssDataCount() > 0) {
@@ -364,7 +361,6 @@
                         .zIndex(1200));
             }
             mMap.moveCamera(CameraUpdateFactory.newLatLngZoom(trackPoints.get(0).point, 20));
->>>>>>> c2e3c232
         }
     }
 
