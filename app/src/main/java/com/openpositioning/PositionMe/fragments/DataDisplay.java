--- conflicted
+++ resolved
@@ -96,8 +96,10 @@
     @Override
     public void onCreate(Bundle savedInstanceState) {
         super.onCreate(savedInstanceState);
-
-
+//        if (getArguments() != null) {
+//            mParam1 = getArguments().getString(ARG_PARAM1);
+//            mParam2 = getArguments().getString(ARG_PARAM2);
+//        }
     }
 
     @Override
@@ -173,12 +175,6 @@
             );
             statusText.setText(display);
 
-<<<<<<< HEAD
-            mMap.addMarker(new MarkerOptions()
-                    .position(fusedLocation)
-                    .title("Estimated Position"));
-            //mMap.animateCamera(CameraUpdateFactory.newLatLngZoom(fusedLocation, 18f));
-=======
             if (fusedMarker == null) {
                 // Create marker only once
                 fusedMarker = mMap.addMarker(new MarkerOptions()
@@ -190,7 +186,6 @@
                 fusedMarker.setPosition(fusedLocation);
             }
 //            mMap.animateCamera(CameraUpdateFactory.newLatLngZoom(fusedLocation, 18f));
->>>>>>> a282acfc
             if (indoorMapManager != null) {
                 indoorMapManager.setCurrentLocation(fusedLocation);
             }
