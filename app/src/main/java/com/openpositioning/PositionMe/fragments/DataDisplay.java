--- conflicted
+++ resolved
@@ -26,10 +26,8 @@
 import com.google.android.gms.maps.GoogleMap;
 import com.google.android.gms.maps.OnMapReadyCallback;
 import com.google.android.gms.maps.SupportMapFragment;
-<<<<<<< HEAD
 import com.google.android.gms.maps.model.BitmapDescriptor;
-=======
->>>>>>> 52b0bf72
+import com.google.android.gms.maps.model.BitmapDescriptorFactory;
 import com.google.android.gms.maps.model.BitmapDescriptorFactory;
 import com.google.android.gms.maps.model.LatLng;
 import com.google.android.gms.maps.model.Marker;
@@ -162,12 +160,9 @@
         handler.post(updateWifiLocationRunnable);
         indoorMapManager = new IndoorMapManager(mMap);
         indoorMapManager.setIndicationOfIndoorMap();
-<<<<<<< HEAD
         trajectoryDrawer = new TrajectoryDrawer(mMap);
 
-=======
         positioningFusion.initCoordSystem(SensorFusion.getInstance().getGNSSLatitude(false)[0], SensorFusion.getInstance().getGNSSLatitude(false)[1]);
->>>>>>> 52b0bf72
 
     }
 
@@ -184,6 +179,7 @@
 
     private void updateWifiLocationText() {
         LatLng fusedLocation = PositioningFusion.getInstance().getFusedPosition();
+//        LatLng wifiLocation = SensorFusion.getInstance().getLatLngWifiPositioning();
         int floor = SensorFusion.getInstance().getWifiFloor();
 
         Log.d("DataDisplay", "Fused Location: " + fusedLocation);
@@ -191,6 +187,7 @@
         if (fusedLocation != null) {
             trajectoryDrawer.addPoint(fusedLocation);
 
+            // 显示 estimated 经纬度 + 楼层
             String display = String.format(
                     "Location:\nLat: %.6f\nLon: %.6f\nFloor: %d",
                     fusedLocation.latitude,
@@ -199,25 +196,6 @@
             );
             statusText.setText(display);
 
-<<<<<<< HEAD
-            float bearing = SensorFusion.getInstance().getHeading(); // 获取朝向角度（度）
-
-            // 初始化图标
-            BitmapDescriptor blueDotIcon = vectorToBitmap(requireContext(), R.drawable.ic_blue_dot);
-            BitmapDescriptor coneIcon = vectorToBitmap(requireContext(), R.drawable.ic_direction_cone);
-
-
-            if (fusedMarker == null) {
-                //BitmapDescriptor blueDotIcon = vectorToBitmap(requireContext(), R.drawable.ic_blue_dot);
-
-                fusedMarker = mMap.addMarker(new MarkerOptions()
-                        .position(fusedLocation)
-                        .title("Estimated Position")
-                        .icon(blueDotIcon)
-                        .anchor(0.5f, 0.5f)
-                        .flat(true));
-
-=======
 //            if (fusedMarker == null) {
 //                // Create marker only once
 //                fusedMarker = mMap.addMarker(new MarkerOptions()
@@ -230,18 +208,68 @@
 //            }
 
             // --- Fused ---
+            float bearing = SensorFusion.getInstance().getHeading(); // 获取朝向角度（度）
+
+            // 初始化图标
+            BitmapDescriptor blueDotIcon = vectorToBitmap(requireContext(), R.drawable.ic_blue_dot);
+            BitmapDescriptor coneIcon = vectorToBitmap(requireContext(), R.drawable.ic_direction_cone);
+
+
             if (fusedMarker == null) {
+                // Create marker only once
                 fusedMarker = mMap.addMarker(new MarkerOptions()
                         .position(fusedLocation)
-                        .title("Fused Position")
-                        .icon(BitmapDescriptorFactory.defaultMarker(BitmapDescriptorFactory.HUE_AZURE)));
->>>>>>> 52b0bf72
+                        .title("Estimated Position")
+                        .icon(blueDotIcon)
+                        .anchor(0.5f, 0.5f)
+                        .flat(true));
+
                 mMap.animateCamera(CameraUpdateFactory.newLatLngZoom(fusedLocation, 18f));
             } else {
+                // Just move the marker
                 fusedMarker.setPosition(fusedLocation);
             }
 
-<<<<<<< HEAD
+            // --- WiFi ---
+            LatLng wifiLocation = positioningFusion.getWifiPosition();
+            if (positioningFusion.isWifiPositionSet()) {
+                if (wifiMarker == null) {
+                    wifiMarker = mMap.addMarker(new MarkerOptions()
+                            .position(wifiLocation)
+                            .title("WiFi Position")
+                            .icon(BitmapDescriptorFactory.defaultMarker(BitmapDescriptorFactory.HUE_ORANGE)));
+                } else {
+                    wifiMarker.setPosition(wifiLocation);
+                }
+            }
+
+            // --- GNSS ---
+            LatLng gnssLocation = positioningFusion.getGnssPosition();
+            if (positioningFusion.isGNSSPositionSet()) {
+                if (gnssMarker == null) {
+                    gnssMarker = mMap.addMarker(new MarkerOptions()
+                            .position(gnssLocation)
+                            .title("GNSS Position")
+                            .icon(BitmapDescriptorFactory.defaultMarker(BitmapDescriptorFactory.HUE_GREEN)));
+                } else {
+                    gnssMarker.setPosition(gnssLocation);
+                }
+            }
+
+            // --- PDR ---
+            LatLng pdrLocation = positioningFusion.getPdrPosition();
+            if (positioningFusion.isPDRPositionSet()) {
+                if (pdrMarker == null) {
+                    pdrMarker = mMap.addMarker(new MarkerOptions()
+                            .position(pdrLocation)
+                            .title("PDR Position")
+                            .icon(BitmapDescriptorFactory.defaultMarker(BitmapDescriptorFactory.HUE_VIOLET)));
+                } else {
+                    pdrMarker.setPosition(pdrLocation);
+                }
+            }
+
+
             if (directionMarker == null) {
                 directionMarker = mMap.addMarker(new MarkerOptions()
                         .position(fusedLocation)
@@ -252,45 +280,6 @@
             } else {
                 directionMarker.setPosition(fusedLocation);
                 directionMarker.setRotation(bearing);
-=======
-            // --- WiFi ---
-            LatLng wifiLocation = positioningFusion.getWifiPosition();
-            if (positioningFusion.isWifiPositionSet()) {
-                if (wifiMarker == null) {
-                    wifiMarker = mMap.addMarker(new MarkerOptions()
-                            .position(wifiLocation)
-                            .title("WiFi Position")
-                            .icon(BitmapDescriptorFactory.defaultMarker(BitmapDescriptorFactory.HUE_ORANGE)));
-                } else {
-                    wifiMarker.setPosition(wifiLocation);
-                }
-            }
-
-            // --- GNSS ---
-            LatLng gnssLocation = positioningFusion.getGnssPosition();
-            if (positioningFusion.isGNSSPositionSet()) {
-                if (gnssMarker == null) {
-                    gnssMarker = mMap.addMarker(new MarkerOptions()
-                            .position(gnssLocation)
-                            .title("GNSS Position")
-                            .icon(BitmapDescriptorFactory.defaultMarker(BitmapDescriptorFactory.HUE_GREEN)));
-                } else {
-                    gnssMarker.setPosition(gnssLocation);
-                }
-            }
-
-            // --- PDR ---
-            LatLng pdrLocation = positioningFusion.getPdrPosition();
-            if (positioningFusion.isPDRPositionSet()) {
-                if (pdrMarker == null) {
-                    pdrMarker = mMap.addMarker(new MarkerOptions()
-                            .position(pdrLocation)
-                            .title("PDR Position")
-                            .icon(BitmapDescriptorFactory.defaultMarker(BitmapDescriptorFactory.HUE_VIOLET)));
-                } else {
-                    pdrMarker.setPosition(pdrLocation);
-                }
->>>>>>> 52b0bf72
             }
 
             if (indoorMapManager != null) {
@@ -303,7 +292,6 @@
         } else {
             statusText.setText("Location: Unavailable");
         }
-
 
 
 
