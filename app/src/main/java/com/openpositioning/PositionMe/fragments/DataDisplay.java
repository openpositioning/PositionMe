package com.openpositioning.PositionMe.fragments;

import android.os.Bundle;

import androidx.annotation.NonNull;
import androidx.annotation.Nullable;
import androidx.appcompat.app.AppCompatActivity;
import androidx.fragment.app.Fragment;

import android.util.Log;
import android.view.LayoutInflater;
import android.view.View;
import android.view.ViewGroup;
import android.widget.TextView;

import com.google.android.gms.maps.CameraUpdateFactory;
import com.google.android.gms.maps.GoogleMap;
import com.google.android.gms.maps.OnMapReadyCallback;
import com.google.android.gms.maps.SupportMapFragment;
import com.google.android.gms.maps.model.LatLng;
import com.google.android.gms.maps.model.MarkerOptions;
import com.openpositioning.PositionMe.IndoorMapManager;
import com.openpositioning.PositionMe.R;
import com.openpositioning.PositionMe.sensors.PositioningFusion;
import com.openpositioning.PositionMe.sensors.SensorFusion;


/**
 * A simple {@link Fragment} subclass.
 * Use the {@link DataDisplay#newInstance} factory method to
 * create an instance of this fragment.
 */
public class DataDisplay extends Fragment implements OnMapReadyCallback {

//    // TODO: Rename parameter arguments, choose names that match
//    // the fragment initialization parameters, e.g. ARG_ITEM_NUMBER
//    private static final String ARG_PARAM1 = "param1";
//    private static final String ARG_PARAM2 = "param2";
//
//    // TODO: Rename and change types of parameters
//    private String mParam1;
//    private String mParam2;

    // For the map
    private GoogleMap mMap;
    private SupportMapFragment mapFragment;
    private final android.os.Handler handler = new android.os.Handler();
    private final int updateInterval = 1000; // 1 second

    private PositioningFusion positioningFusion = PositioningFusion.getInstance();

    private IndoorMapManager indoorMapManager;

    private final Runnable updateWifiLocationRunnable = new Runnable() {
        @Override
        public void run() {
            updateWifiLocationText();
            handler.postDelayed(this, updateInterval);
        }
    };

    private TextView statusText;

    public DataDisplay() {
        // Required empty public constructor
    }

    /**
     * Use this factory method to create a new instance of
     * this fragment using the provided parameters.
     *
     * @param param1 Parameter 1.
     * @param param2 Parameter 2.
     * @return A new instance of fragment DataDisplay.
     */
    // TODO: Rename and change types and number of parameters
    public static DataDisplay newInstance(String param1, String param2) {
        DataDisplay fragment = new DataDisplay();
//        Bundle args = new Bundle();
//        args.putString(ARG_PARAM1, param1);
//        args.putString(ARG_PARAM2, param2);
//        fragment.setArguments(args);
        return fragment;
    }

    @Override
    public void onCreate(Bundle savedInstanceState) {
        super.onCreate(savedInstanceState);
//        if (getArguments() != null) {
//            mParam1 = getArguments().getString(ARG_PARAM1);
//            mParam2 = getArguments().getString(ARG_PARAM2);
//        }
    }

    @Override
    public View onCreateView(LayoutInflater inflater, ViewGroup container,
                             Bundle savedInstanceState) {
        // Set activity title
        getActivity().setTitle("Live Position");
        // Inflate the layout for this fragment
        return inflater.inflate(R.layout.fragment_data_display, container, false);
    }

    /**
     * {@inheritDoc}
     * Initialise UI elements and set onClick actions for the buttons.
     */
    @Override
    public void onViewCreated(@NonNull View view, @Nullable Bundle savedInstanceState) {
        super.onViewCreated(view, savedInstanceState);

        // Initialize the SupportMapFragment and set the OnMapReadyCallback
        SupportMapFragment mapFragment = (SupportMapFragment) getChildFragmentManager()
                .findFragmentById(R.id.mapFragmentContainer);

        if (mapFragment != null) {
            mapFragment.getMapAsync(this);
        }

        statusText = view.findViewById(R.id.textView3);

        positioningFusion.initCoordSystem(SensorFusion.getInstance().getGNSSLatitude(false)[0], SensorFusion.getInstance().getGNSSLatitude(false)[1]);

        SensorFusion.getInstance().pdrReset();
    }

    @Override
    public void onMapReady(@NonNull GoogleMap googleMap) {
        mMap = googleMap;
        showCurrentLocation();
<<<<<<< HEAD
        indoorMapManager = new IndoorMapManager(mMap);
        indoorMapManager.setIndicationOfIndoorMap();
=======
        handler.post(updateWifiLocationRunnable);
>>>>>>> d38cc92a

    }

    public void showCurrentLocation(){
        LatLng wifiLocation = SensorFusion.getInstance().getLatLngWifiPositioning();
        if (wifiLocation != null) {
            mMap.addMarker(new MarkerOptions()
                    .position(wifiLocation)
                    .title("WiFi Estimated Position"));
            mMap.animateCamera(CameraUpdateFactory.newLatLngZoom(wifiLocation, 18f));
        }

    }

    private void updateWifiLocationText() {
        LatLng fusedLocation = PositioningFusion.getInstance().getFusedPosition();
//        LatLng wifiLocation = SensorFusion.getInstance().getLatLngWifiPositioning();
        int floor = SensorFusion.getInstance().getWifiFloor();

        Log.d("DataDisplay", "Fused Location: " + fusedLocation);

        if (fusedLocation != null) {

            // 显示 WiFi 经纬度 + 相对坐标
            String display = String.format(
                    "Location:\nLat: %.6f\nLon: %.6f\nFloor: %d",
                    fusedLocation.latitude,
                    fusedLocation.longitude,
                    floor
            );
            statusText.setText(display);

            mMap.addMarker(new MarkerOptions()
                    .position(fusedLocation)
                    .title("Estimated Position"));
            mMap.animateCamera(CameraUpdateFactory.newLatLngZoom(fusedLocation, 18f));

        } else {
            statusText.setText("Location: Unavailable");
        }
    }



    @Override
    public void onDestroyView() {
        super.onDestroyView();
        handler.removeCallbacks(updateWifiLocationRunnable);
    }
}

<|MERGE_RESOLUTION|>--- conflicted
+++ resolved
@@ -128,12 +128,9 @@
     public void onMapReady(@NonNull GoogleMap googleMap) {
         mMap = googleMap;
         showCurrentLocation();
-<<<<<<< HEAD
+        handler.post(updateWifiLocationRunnable);
         indoorMapManager = new IndoorMapManager(mMap);
         indoorMapManager.setIndicationOfIndoorMap();
-=======
-        handler.post(updateWifiLocationRunnable);
->>>>>>> d38cc92a
 
     }
 
