package com.openpositioning.PositionMe.fragments;

import android.content.Context;
import android.graphics.Bitmap;
import android.graphics.BitmapFactory;
import android.hardware.SensorManager;
import android.os.Bundle;
import android.os.Handler;
import android.os.Looper;
import android.util.Log;
import android.view.LayoutInflater;
import android.view.View;
import android.view.ViewGroup;
import android.widget.Button;
import android.widget.ProgressBar;
import android.widget.SeekBar;
import android.widget.Switch;
import android.widget.Toast;

import androidx.annotation.NonNull;
import androidx.annotation.Nullable;
import androidx.fragment.app.Fragment;

import com.google.android.gms.maps.CameraUpdateFactory;
import com.google.android.gms.maps.GoogleMap;
import com.google.android.gms.maps.MapView;
import com.google.android.gms.maps.OnMapReadyCallback;
import com.google.android.gms.maps.model.GroundOverlay;
import com.google.android.gms.maps.model.GroundOverlayOptions;
import com.google.android.gms.maps.model.LatLng;
import com.google.android.gms.maps.model.Marker;
import com.google.android.gms.maps.model.MarkerOptions;
import com.google.android.gms.maps.model.Polyline;
import com.google.android.gms.maps.model.PolylineOptions;
import com.google.android.gms.maps.model.BitmapDescriptorFactory;
import com.google.android.gms.maps.model.Tile;
import com.google.android.gms.maps.model.TileOverlay;
import com.google.android.gms.maps.model.TileOverlayOptions;
import com.google.android.gms.maps.model.TileProvider;
import com.google.android.material.floatingactionbutton.FloatingActionButton;
import com.openpositioning.PositionMe.R;
import com.openpositioning.PositionMe.Traj;
import com.openpositioning.PositionMe.Traj.Trajectory;
import com.openpositioning.PositionMe.UtilFunctions;
import com.openpositioning.PositionMe.IndoorMapManager;
import com.openpositioning.PositionMe.PdrProcessing;
import android.graphics.Color;

import java.io.ByteArrayOutputStream;
import java.io.File;
import java.io.FileInputStream;
import java.io.IOException;
import java.util.List;

public class ReplayFragment extends Fragment implements OnMapReadyCallback {

    private MapView mapView;
    private GoogleMap mMap;
    private Button btnPlayPause, btnRestart, btnGoToEnd, btnExit;
    private SeekBar progressBar;
    private boolean isPlaying = false;
    private int currentGnssIndex = 0;
    private int currentPdrIndex = 0;
    private Handler playbackHandler = new Handler(Looper.getMainLooper());
    private Runnable playbackRunnable;

<<<<<<< HEAD
    // using Traj.Trajectory to get GNSS and PDR data
    private Traj.Trajectory trajectory;
    private List<Traj.Position_Sample> _positionData;
    private int _positionData_pointer = 0;
    private List<Traj.GNSS_Sample> gnssPositions;//Store and parse GNSS data
    private List<Traj.Pdr_Sample> pdrPositions;//Store and parse PDR data
=======
    // 轨迹数据：这里分别使用 Traj.Trajectory 解析得到的 GNSS 和 PDR 数据
    private Traj.Trajectory trajectory;//从文件中解析得到的轨迹数据对象。
    private List<Traj.Pressure_Sample> PressureRead;
    private int CurrentPressureIndex = 0;
    private List<Traj.GNSS_Sample> gnssPositions;//存储解析后的 GNSS 数据列表（每个数据包含纬度、经度）。
    private List<Traj.Pdr_Sample> pdrPositions;//存储解析后的 PDR 数据列表（每个数据通常包含相对位移信息，如 x、y 偏移量）。
>>>>>>> a668a3f9

    private Polyline gnssPolyline;
    private Polyline pdrPolyline;
    private Marker gnssMarker;
    private Marker pdrMarker;

    private IndoorMapManager _indoorMapManager;
    private String filePath;//Path to the trace data file, obtained from the bundle.

    public FloatingActionButton _floorUpButton; // Floor Up button
    public FloatingActionButton _floorDownButton; // Floor Down button
    private PdrProcessing pdrProcessing;
    private Switch _autoFloor;

    @Override
    public View onCreateView(LayoutInflater inflater, ViewGroup container,
                             Bundle savedInstanceState) {
        View view = inflater.inflate(R.layout.fragment_replay, container, false);
        mapView = view.findViewById(R.id.mapView);
        btnPlayPause = view.findViewById(R.id.btnPlayPause);
        btnRestart = view.findViewById(R.id.btnRestart);
        btnGoToEnd = view.findViewById(R.id.btnGoToEnd);
        btnExit = view.findViewById(R.id.btnExit);
        progressBar = view.findViewById(R.id.progressBar);

        mapView.onCreate(savedInstanceState);
        mapView.getMapAsync(this);//Call onMapReady Method
        return view;
    }

    @Override
    public void onViewCreated(@NonNull View view, @Nullable Bundle savedInstanceState) {
        super.onViewCreated(view, savedInstanceState);

        // Gets the temporary file path from the Bundle
        if (getArguments() != null) {
            filePath = getArguments().getString("trajectory_file_path");
        }
        if (filePath == null) {
            Toast.makeText(getContext(), "No trajectory file provided", Toast.LENGTH_SHORT).show();
            return;
        }
        // Reads and parses file data to the Trajectory object
        try {
            File file = new File(filePath);
            FileInputStream fis = new FileInputStream(file);
            byte[] data = new byte[(int) file.length()];
            fis.read(data);
            fis.close();
            trajectory = Traj.Trajectory.parseFrom(data);
<<<<<<< HEAD
            // get GNSS AND PDR DATASET
            _positionData = trajectory.getPositionDataList();
=======
            // 分别获取 GNSS 数据列表和 PDR 数据列表
            PressureRead = trajectory.getPressureDataList();
>>>>>>> a668a3f9
            gnssPositions = trajectory.getGnssDataList();
            pdrPositions = trajectory.getPdrDataList();
        } catch (IOException e) {
            e.printStackTrace();
            Toast.makeText(getContext(), "Failed to load trajectory data", Toast.LENGTH_SHORT).show();
        }

        // Set button click event
        // Floor changer Buttons
        this._floorUpButton=getView().findViewById(R.id.floorUpButton1);
        this._floorDownButton=getView().findViewById(R.id.floorDownButton1);
        // Auto-floor switch
        this._autoFloor=getView().findViewById(R.id.autoFloor1);
        _autoFloor.setChecked(true);
        // Hiding floor changing buttons and auto-floor switch
        setFloorButtonVisibility(View.GONE);
        this._floorUpButton.setOnClickListener(new View.OnClickListener() {
            /**
             *{@inheritDoc}
             * Listener for increasing the floor for the indoor map
             */
            @Override
            public void onClick(View view) {
                // Setting off auto-floor as manually changed
                _autoFloor.setChecked(false);
                _indoorMapManager.increaseFloor();
            }
        });
        this._floorDownButton.setOnClickListener(new View.OnClickListener() {
            /**
             *{@inheritDoc}
             * Listener for decreasing the floor for the indoor map
             */
            @Override
            public void onClick(View view) {
                // Setting off auto-floor as manually changed
                _autoFloor.setChecked(false);
                _indoorMapManager.decreaseFloor();
            }
        });

        btnPlayPause.setOnClickListener(v -> {
            if (isPlaying) {
                pauseReplay();
            } else {
                startReplay();
            }
        });

        btnRestart.setOnClickListener(v -> restartReplay());
        btnGoToEnd.setOnClickListener(v -> goToEndReplay());
        btnExit.setOnClickListener(v -> exitReplay());

        // Set the larger of GNSS and PDR to the maximum value of the progress bar
        if ((gnssPositions != null && !gnssPositions.isEmpty()) ||
                (pdrPositions != null && !pdrPositions.isEmpty())) {
            int maxCount = Math.max(gnssPositions != null ? gnssPositions.size() : 0,
                    pdrPositions != null ? pdrPositions.size() : 0);
            progressBar.setMax(maxCount);
        }
        //Set up a listener for the seekbar
        progressBar.setOnSeekBarChangeListener(new SeekBar.OnSeekBarChangeListener() {
            @Override
            public void onProgressChanged(SeekBar seekBar, int progress, boolean fromUser) {
                if (fromUser) {
                    currentGnssIndex = progress;
                    currentPdrIndex = progress;
                    updateMarkersForProgress();
                }
            }
            //Pause playback while dragging the progress bar to prevent conflict with autoplay
            @Override
            public void onStartTrackingTouch(SeekBar seekBar) {
                pauseReplay();
            }
            //Resume auto play after dragging
            @Override
            public void onStopTrackingTouch(SeekBar seekBar) {
            }
        });
    }
    //Update GNSS marks on the map
    private void updateMarkersForProgress() {
        if (mMap == null) {
            return;
        }
        if (gnssPositions != null && !gnssPositions.isEmpty()) {
            int index = Math.min(currentGnssIndex, gnssPositions.size() - 1);
            Traj.GNSS_Sample sample = gnssPositions.get(index);
            LatLng latLng = new LatLng(sample.getLatitude(), sample.getLongitude());
            if (gnssMarker != null) {
                gnssMarker.setPosition(latLng);
            } else {
                gnssMarker = mMap.addMarker(new MarkerOptions()
                        .position(latLng)
                        .title("GNSS Position")
                        .icon(BitmapDescriptorFactory.defaultMarker(BitmapDescriptorFactory.HUE_BLUE)));
            }
        }
        // //Update PDR marks on the map
        if (pdrPositions != null && !pdrPositions.isEmpty()) {
            int index = Math.min(currentPdrIndex, pdrPositions.size() - 1);
            Traj.Pdr_Sample sample = pdrPositions.get(index);
            LatLng pdrStart = (gnssPositions != null && !gnssPositions.isEmpty())
                    ? new LatLng(gnssPositions.get(0).getLatitude(), gnssPositions.get(0).getLongitude())
                    : new LatLng(0, 0);
            float[] pdrOffset = new float[]{ sample.getX(), sample.getY() };
            LatLng latLng = UtilFunctions.calculateNewPos(pdrStart, pdrOffset);
            if (pdrMarker != null) {
                pdrMarker.setPosition(latLng);
            } else {
                pdrMarker = mMap.addMarker(new MarkerOptions()
                        .position(latLng)
                        .title("PDR Position")
                        .icon(BitmapDescriptorFactory.defaultMarker(BitmapDescriptorFactory.HUE_RED)));
            }
        }
    }

     //Implement the Ole GoogleMaps callback using the onMAPReady method
    @Override
    public void onMapReady(GoogleMap googleMap) {
        mMap = googleMap;
        mMap.setMapType(GoogleMap.MAP_TYPE_HYBRID);
        mMap.getUiSettings().setCompassEnabled(true);
        mMap.getUiSettings().setTiltGesturesEnabled(true);
        mMap.getUiSettings().setRotateGesturesEnabled(true);
        mMap.getUiSettings().setScrollGesturesEnabled(true);

        //inner buildings
        _indoorMapManager = new IndoorMapManager(mMap);
        //Showing an indication of available indoor maps using PolyLines
        _indoorMapManager .setIndicationOfIndoorMap();

        // Use blue colour to plot GNSS tracks
        if (gnssPositions != null && !gnssPositions.isEmpty()) {
            PolylineOptions gnssOptions = new PolylineOptions().color(Color.BLUE);
            for (Traj.GNSS_Sample sample : gnssPositions) {
                LatLng latLng = new LatLng(sample.getLatitude(), sample.getLongitude());
                gnssOptions.add(latLng);
            }
            gnssPolyline = mMap.addPolyline(gnssOptions);
            LatLng gnssStart = new LatLng(gnssPositions.get(0).getLatitude(), gnssPositions.get(0).getLongitude());
            mMap.moveCamera(CameraUpdateFactory.newLatLngZoom(gnssStart, 18f));
            gnssMarker = mMap.addMarker(new MarkerOptions().position(gnssStart).title("GNSS Position")
                    .icon(com.google.android.gms.maps.model.BitmapDescriptorFactory.defaultMarker(com.google.android.gms.maps.model.BitmapDescriptorFactory.HUE_BLUE)));
        }

        // Use red colour to plot PDR tracks
        if (pdrPositions != null && !pdrPositions.isEmpty()) {
            LatLng pdrStart = (gnssPositions != null && !gnssPositions.isEmpty())
                    ? new LatLng(gnssPositions.get(0).getLatitude(), gnssPositions.get(0).getLongitude())
                    : new LatLng(0, 0);
            PolylineOptions pdrOptions = new PolylineOptions().color(Color.RED);
            for (Traj.Pdr_Sample sample : pdrPositions) {
                float[] pdrOffset = new float[]{ sample.getX(), sample.getY() };
                LatLng latLng = UtilFunctions.calculateNewPos(pdrStart, pdrOffset);

                pdrOptions.add(latLng);
            }
            pdrPolyline = mMap.addPolyline(pdrOptions);
            if (!pdrOptions.getPoints().isEmpty()) {
                pdrMarker = mMap.addMarker(new MarkerOptions().position(pdrOptions.getPoints().get(0)).title("PDR Position")
                        .icon(com.google.android.gms.maps.model.BitmapDescriptorFactory.defaultMarker(com.google.android.gms.maps.model.BitmapDescriptorFactory.HUE_RED)));
            }
        }
    }
    // Apply the passed visibility parameter to the three UI elements
    private void setFloorButtonVisibility(int visibility){
        _floorUpButton.setVisibility(visibility);
        _floorDownButton.setVisibility(visibility);
        _autoFloor.setVisibility(visibility);
    }

    // Update the dynamic marker position of both tracks every 0.5 seconds
    private void startReplay() {
        if ((gnssPositions == null || gnssPositions.isEmpty()) && (pdrPositions == null || pdrPositions.isEmpty()))
            return;

        isPlaying = true;
        btnPlayPause.setText("Pause");

        playbackRunnable = new Runnable() {
            @Override
            public void run() {
                if (gnssPositions != null && currentGnssIndex < gnssPositions.size()) {
                    Traj.GNSS_Sample sample = gnssPositions.get(currentGnssIndex);
                    LatLng latLng = new LatLng(sample.getLatitude(), sample.getLongitude());
                    if (gnssMarker != null) {
                        gnssMarker.setPosition(latLng);
                    } else {
                        gnssMarker = mMap.addMarker(new MarkerOptions().position(latLng).title("GNSS Position")
                                .icon(com.google.android.gms.maps.model.BitmapDescriptorFactory.defaultMarker(com.google.android.gms.maps.model.BitmapDescriptorFactory.HUE_BLUE)));
                    }
                    currentGnssIndex++;
                }
                if (pdrPositions != null && currentPdrIndex < pdrPositions.size()) {
                    Traj.Pdr_Sample sample = pdrPositions.get(currentPdrIndex);
                    LatLng pdrStart = (gnssPositions != null && !gnssPositions.isEmpty()) ? new LatLng(gnssPositions.get(0).getLatitude(), gnssPositions.get(0).getLongitude()) : new LatLng(0, 0);

                    //LatLng latLng = UtilFunctions.offsetLatLng(pdrStart, sample.getX(), sample.getY());
                    float[] pdrOffset = new float[]{ sample.getX(), sample.getY() };
                    LatLng latLng = UtilFunctions.calculateNewPos(pdrStart, pdrOffset);


                    if(PressureRead != null && CurrentPressureIndex < PressureRead.size()) {
                        // If not initialized, initialize
                        if (_indoorMapManager == null) {
                            _indoorMapManager = new IndoorMapManager(mMap);
                        }
                        //  Updates current location of user to show the indoor floor map (if applicable)
                        //latLng = new LatLng(55.923089201509164, -3.17426605622692); //test
                        _indoorMapManager.setCurrentLocation(latLng); //latLng
                        float elevationVal = pdrProcessing.updateElevation(SensorManager.getAltitude(SensorManager.PRESSURE_STANDARD_ATMOSPHERE, PressureRead.get(currentGnssIndex).getPressure()));
                        Log.d("pressure", String.format("Elevation Value: %.2f", elevationVal));
                        // Display buttons to allow user to change floors if indoor map is visible
                        if (_indoorMapManager.getIsIndoorMapSet()) {
                            setFloorButtonVisibility(View.VISIBLE);
                            // Auto-floor logic
                            if (_autoFloor.isChecked()) {
                                _indoorMapManager.setCurrentFloor((int) (elevationVal / _indoorMapManager.getFloorHeight())
                                        , true);
                            }
                        } else {
                            // Hide the buttons and switch used to change floor if indoor map is not visible
                            setFloorButtonVisibility(View.GONE);
                        }
                        CurrentPressureIndex++;
                    }


                    if (pdrMarker != null) {
                        pdrMarker.setPosition(latLng);
                    } else {
                        pdrMarker = mMap.addMarker(new MarkerOptions().position(latLng).title("PDR Position")
                                .icon(com.google.android.gms.maps.model.BitmapDescriptorFactory.defaultMarker(com.google.android.gms.maps.model.BitmapDescriptorFactory.HUE_RED)));
                    }
                    currentPdrIndex++;
                }
                // take the average of GNSS and PDR to update the seekbar
                int progress = (currentGnssIndex + currentPdrIndex) / 2;
                progressBar.setProgress(progress);

                if ((gnssPositions != null && currentGnssIndex < gnssPositions.size()) ||
                        (pdrPositions != null && currentPdrIndex < pdrPositions.size())) {
                    playbackHandler.postDelayed(this, 500); // 0.5s update
                } else {
                    pauseReplay();
                }
            }
        };
        playbackHandler.post(playbackRunnable);
    }

    // pause
    private void pauseReplay() {
        isPlaying = false;
        btnPlayPause.setText("Play");
        if (playbackRunnable != null) {
            playbackHandler.removeCallbacks(playbackRunnable);
        }
    }

    // restart
    private void restartReplay() {
        pauseReplay();
        currentGnssIndex = 0;
        currentPdrIndex = 0;
        CurrentPressureIndex = 0;
        progressBar.setProgress(0);
        startReplay();
    }

    // end
    private void goToEndReplay() {
        pauseReplay();
        if (gnssPositions != null && !gnssPositions.isEmpty()) {
            currentGnssIndex = gnssPositions.size() - 1;
            Traj.GNSS_Sample sample = gnssPositions.get(currentGnssIndex);
            LatLng latLng = new LatLng(sample.getLatitude(), sample.getLongitude());
            if (gnssMarker != null) {
                gnssMarker.setPosition(latLng);
            } else {
                gnssMarker = mMap.addMarker(new MarkerOptions().position(latLng).title("GNSS Position"));
            }
            mMap.animateCamera(CameraUpdateFactory.newLatLng(latLng));
            progressBar.setProgress(currentGnssIndex);
        }
        if (pdrPositions != null && !pdrPositions.isEmpty()) {
            currentPdrIndex = pdrPositions.size() - 1;
            LatLng pdrStart = (gnssPositions != null && !gnssPositions.isEmpty())
                    ? new LatLng(gnssPositions.get(0).getLatitude(), gnssPositions.get(0).getLongitude())
                    : new LatLng(0, 0);
            Traj.Pdr_Sample sample = pdrPositions.get(currentPdrIndex);
            //LatLng latLng = UtilFunctions.offsetLatLng(pdrStart, sample.getX(), sample.getY());
            float[] pdrOffset = new float[]{ sample.getX(), sample.getY() };
            LatLng latLng = UtilFunctions.calculateNewPos(pdrStart, pdrOffset);

            if (pdrMarker != null) {
                pdrMarker.setPosition(latLng);
            } else {
                pdrMarker = mMap.addMarker(new MarkerOptions().position(latLng).title("PDR Position"));
            }
            mMap.animateCamera(CameraUpdateFactory.newLatLng(latLng));
            progressBar.setProgress(Math.max(currentGnssIndex, currentPdrIndex));
        }
    }

    // exit
    private void exitReplay() {
        pauseReplay();
        getActivity().onBackPressed();
    }

    // MapView Life cycle
    @Override
    public void onResume() {
        super.onResume();
        mapView.onResume();
    }

    @Override
    public void onPause() {
        super.onPause();
        mapView.onPause();
    }
    // Delete temporary files after playback is complete
    @Override
    public void onDestroy() {
        super.onDestroy();
        mapView.onDestroy();
        if (getArguments() != null) {
            String path = getArguments().getString("trajectory_file_path");
            if (path != null) {
                File file = new File(path);
                if (file.exists()) {
                    file.delete();
                }
            }
        }
    }

    @Override
    public void onLowMemory() {
        super.onLowMemory();
        mapView.onLowMemory();
    }
}<|MERGE_RESOLUTION|>--- conflicted
+++ resolved
@@ -3,7 +3,6 @@
 import android.content.Context;
 import android.graphics.Bitmap;
 import android.graphics.BitmapFactory;
-import android.hardware.SensorManager;
 import android.os.Bundle;
 import android.os.Handler;
 import android.os.Looper;
@@ -43,7 +42,7 @@
 import com.openpositioning.PositionMe.Traj.Trajectory;
 import com.openpositioning.PositionMe.UtilFunctions;
 import com.openpositioning.PositionMe.IndoorMapManager;
-import com.openpositioning.PositionMe.PdrProcessing;
+
 import android.graphics.Color;
 
 import java.io.ByteArrayOutputStream;
@@ -52,33 +51,26 @@
 import java.io.IOException;
 import java.util.List;
 
-public class ReplayFragment extends Fragment implements OnMapReadyCallback {
-
-    private MapView mapView;
-    private GoogleMap mMap;
+public class ReplayFragment extends Fragment implements OnMapReadyCallback {//它实现了 OnMapReadyCallback 接口，用于在Google Map准备好时执行相关操作。
+
+    private MapView mapView;//用于在界面上显示 Google 地图的视图组件。
+    private GoogleMap mMap;//对应 MapView 中的地图对象，用于添加标记、多边线、移动摄像头等操作。
     private Button btnPlayPause, btnRestart, btnGoToEnd, btnExit;
     private SeekBar progressBar;
-    private boolean isPlaying = false;
+
+    // 播放控制
+    private boolean isPlaying = false;//表示是否正在回放
     private int currentGnssIndex = 0;
     private int currentPdrIndex = 0;
-    private Handler playbackHandler = new Handler(Looper.getMainLooper());
-    private Runnable playbackRunnable;
-
-<<<<<<< HEAD
-    // using Traj.Trajectory to get GNSS and PDR data
-    private Traj.Trajectory trajectory;
+    private Handler playbackHandler = new Handler(Looper.getMainLooper());//用于在主线程上调度回放更新任务。
+    private Runnable playbackRunnable;//用于实现周期性更新轨迹标记位置的任务。
+
+    // 轨迹数据：这里分别使用 Traj.Trajectory 解析得到的 GNSS 和 PDR 数据
+    private Traj.Trajectory trajectory;//从文件中解析得到的轨迹数据对象。
     private List<Traj.Position_Sample> _positionData;
     private int _positionData_pointer = 0;
-    private List<Traj.GNSS_Sample> gnssPositions;//Store and parse GNSS data
-    private List<Traj.Pdr_Sample> pdrPositions;//Store and parse PDR data
-=======
-    // 轨迹数据：这里分别使用 Traj.Trajectory 解析得到的 GNSS 和 PDR 数据
-    private Traj.Trajectory trajectory;//从文件中解析得到的轨迹数据对象。
-    private List<Traj.Pressure_Sample> PressureRead;
-    private int CurrentPressureIndex = 0;
     private List<Traj.GNSS_Sample> gnssPositions;//存储解析后的 GNSS 数据列表（每个数据包含纬度、经度）。
     private List<Traj.Pdr_Sample> pdrPositions;//存储解析后的 PDR 数据列表（每个数据通常包含相对位移信息，如 x、y 偏移量）。
->>>>>>> a668a3f9
 
     private Polyline gnssPolyline;
     private Polyline pdrPolyline;
@@ -86,11 +78,11 @@
     private Marker pdrMarker;
 
     private IndoorMapManager _indoorMapManager;
-    private String filePath;//Path to the trace data file, obtained from the bundle.
+    // 文件路径从 Bundle 中获取
+    private String filePath;//用于存储传入的轨迹数据文件路径，从bundle中获取。
 
     public FloatingActionButton _floorUpButton; // Floor Up button
     public FloatingActionButton _floorDownButton; // Floor Down button
-    private PdrProcessing pdrProcessing;
     private Switch _autoFloor;
 
     @Override
@@ -104,8 +96,8 @@
         btnExit = view.findViewById(R.id.btnExit);
         progressBar = view.findViewById(R.id.progressBar);
 
-        mapView.onCreate(savedInstanceState);
-        mapView.getMapAsync(this);//Call onMapReady Method
+        mapView.onCreate(savedInstanceState);//以保证 MapView 能正确管理自己的生命周期。
+        mapView.getMapAsync(this);//this是当前类的实例对象，注册当前 Fragment 作为地图加载完成的回调（即调用 onMapReady 方法）。
         return view;
     }
 
@@ -113,7 +105,7 @@
     public void onViewCreated(@NonNull View view, @Nullable Bundle savedInstanceState) {
         super.onViewCreated(view, savedInstanceState);
 
-        // Gets the temporary file path from the Bundle
+        // 从 Bundle 获取临时文件路径
         if (getArguments() != null) {
             filePath = getArguments().getString("trajectory_file_path");
         }
@@ -121,21 +113,16 @@
             Toast.makeText(getContext(), "No trajectory file provided", Toast.LENGTH_SHORT).show();
             return;
         }
-        // Reads and parses file data to the Trajectory object
+        // 读取并解析文件数据到 Traj.Trajectory 对象
         try {
             File file = new File(filePath);
-            FileInputStream fis = new FileInputStream(file);
-            byte[] data = new byte[(int) file.length()];
+            FileInputStream fis = new FileInputStream(file);//stream类型读取信息的方式
+            byte[] data = new byte[(int) file.length()];//file.length() 返回文件的大小（以字节为单位）。(int) file.length() 将文件大小转换为 int 类型。
             fis.read(data);
             fis.close();
             trajectory = Traj.Trajectory.parseFrom(data);
-<<<<<<< HEAD
-            // get GNSS AND PDR DATASET
+            // 分别获取 GNSS 数据列表和 PDR 数据列表
             _positionData = trajectory.getPositionDataList();
-=======
-            // 分别获取 GNSS 数据列表和 PDR 数据列表
-            PressureRead = trajectory.getPressureDataList();
->>>>>>> a668a3f9
             gnssPositions = trajectory.getGnssDataList();
             pdrPositions = trajectory.getPdrDataList();
         } catch (IOException e) {
@@ -143,7 +130,7 @@
             Toast.makeText(getContext(), "Failed to load trajectory data", Toast.LENGTH_SHORT).show();
         }
 
-        // Set button click event
+        // 初始化按钮点击事件
         // Floor changer Buttons
         this._floorUpButton=getView().findViewById(R.id.floorUpButton1);
         this._floorDownButton=getView().findViewById(R.id.floorDownButton1);
@@ -189,39 +176,43 @@
         btnGoToEnd.setOnClickListener(v -> goToEndReplay());
         btnExit.setOnClickListener(v -> exitReplay());
 
-        // Set the larger of GNSS and PDR to the maximum value of the progress bar
+        // 设置进度条的最大值为两种数据中较大者
         if ((gnssPositions != null && !gnssPositions.isEmpty()) ||
                 (pdrPositions != null && !pdrPositions.isEmpty())) {
             int maxCount = Math.max(gnssPositions != null ? gnssPositions.size() : 0,
                     pdrPositions != null ? pdrPositions.size() : 0);
             progressBar.setMax(maxCount);
         }
-        //Set up a listener for the seekbar
+
         progressBar.setOnSeekBarChangeListener(new SeekBar.OnSeekBarChangeListener() {
             @Override
             public void onProgressChanged(SeekBar seekBar, int progress, boolean fromUser) {
                 if (fromUser) {
+                    // 将拖动进度映射为回放的索引
                     currentGnssIndex = progress;
                     currentPdrIndex = progress;
                     updateMarkersForProgress();
                 }
             }
-            //Pause playback while dragging the progress bar to prevent conflict with autoplay
+
             @Override
             public void onStartTrackingTouch(SeekBar seekBar) {
+                // 可选：拖动开始时暂停自动播放，防止与自动更新冲突
                 pauseReplay();
             }
-            //Resume auto play after dragging
+
             @Override
             public void onStopTrackingTouch(SeekBar seekBar) {
+                // 可选：拖动结束后是否恢复自动播放由需求决定
             }
         });
     }
-    //Update GNSS marks on the map
     private void updateMarkersForProgress() {
         if (mMap == null) {
+            // 地图还没有准备好，直接返回或做其他处理
             return;
         }
+        // 更新 GNSS 标记
         if (gnssPositions != null && !gnssPositions.isEmpty()) {
             int index = Math.min(currentGnssIndex, gnssPositions.size() - 1);
             Traj.GNSS_Sample sample = gnssPositions.get(index);
@@ -235,7 +226,7 @@
                         .icon(BitmapDescriptorFactory.defaultMarker(BitmapDescriptorFactory.HUE_BLUE)));
             }
         }
-        // //Update PDR marks on the map
+        // 更新 PDR 标记
         if (pdrPositions != null && !pdrPositions.isEmpty()) {
             int index = Math.min(currentPdrIndex, pdrPositions.size() - 1);
             Traj.Pdr_Sample sample = pdrPositions.get(index);
@@ -255,7 +246,7 @@
         }
     }
 
-     //Implement the Ole GoogleMaps callback using the onMAPReady method
+
     @Override
     public void onMapReady(GoogleMap googleMap) {
         mMap = googleMap;
@@ -270,7 +261,7 @@
         //Showing an indication of available indoor maps using PolyLines
         _indoorMapManager .setIndicationOfIndoorMap();
 
-        // Use blue colour to plot GNSS tracks
+        // 绘制 GNSS 轨迹（蓝色）
         if (gnssPositions != null && !gnssPositions.isEmpty()) {
             PolylineOptions gnssOptions = new PolylineOptions().color(Color.BLUE);
             for (Traj.GNSS_Sample sample : gnssPositions) {
@@ -278,39 +269,44 @@
                 gnssOptions.add(latLng);
             }
             gnssPolyline = mMap.addPolyline(gnssOptions);
+            // 将摄像头移动到 GNSS 轨迹起点
             LatLng gnssStart = new LatLng(gnssPositions.get(0).getLatitude(), gnssPositions.get(0).getLongitude());
             mMap.moveCamera(CameraUpdateFactory.newLatLngZoom(gnssStart, 18f));
+            // 创建 GNSS 动态标记
             gnssMarker = mMap.addMarker(new MarkerOptions().position(gnssStart).title("GNSS Position")
                     .icon(com.google.android.gms.maps.model.BitmapDescriptorFactory.defaultMarker(com.google.android.gms.maps.model.BitmapDescriptorFactory.HUE_BLUE)));
         }
 
-        // Use red colour to plot PDR tracks
+        // 绘制 PDR 轨迹（红色）
         if (pdrPositions != null && !pdrPositions.isEmpty()) {
+            // 假设 PDR 数据的起点采用 GNSS 轨迹的起点（如果有的话）
             LatLng pdrStart = (gnssPositions != null && !gnssPositions.isEmpty())
                     ? new LatLng(gnssPositions.get(0).getLatitude(), gnssPositions.get(0).getLongitude())
                     : new LatLng(0, 0);
             PolylineOptions pdrOptions = new PolylineOptions().color(Color.RED);
             for (Traj.Pdr_Sample sample : pdrPositions) {
+                // 利用工具函数将 PDR 数据的相对偏移量转换为地图坐标
                 float[] pdrOffset = new float[]{ sample.getX(), sample.getY() };
                 LatLng latLng = UtilFunctions.calculateNewPos(pdrStart, pdrOffset);
 
                 pdrOptions.add(latLng);
             }
             pdrPolyline = mMap.addPolyline(pdrOptions);
+            // 创建 PDR 动态标记（初始位置取第一个 PDR 转换后的点）
             if (!pdrOptions.getPoints().isEmpty()) {
                 pdrMarker = mMap.addMarker(new MarkerOptions().position(pdrOptions.getPoints().get(0)).title("PDR Position")
                         .icon(com.google.android.gms.maps.model.BitmapDescriptorFactory.defaultMarker(com.google.android.gms.maps.model.BitmapDescriptorFactory.HUE_RED)));
             }
         }
     }
-    // Apply the passed visibility parameter to the three UI elements
+
     private void setFloorButtonVisibility(int visibility){
         _floorUpButton.setVisibility(visibility);
         _floorDownButton.setVisibility(visibility);
         _autoFloor.setVisibility(visibility);
     }
 
-    // Update the dynamic marker position of both tracks every 0.5 seconds
+    // 开始回放：每隔一定时间更新两个轨迹的动态标记位置
     private void startReplay() {
         if ((gnssPositions == null || gnssPositions.isEmpty()) && (pdrPositions == null || pdrPositions.isEmpty()))
             return;
@@ -321,6 +317,7 @@
         playbackRunnable = new Runnable() {
             @Override
             public void run() {
+                // 更新 GNSS 标记
                 if (gnssPositions != null && currentGnssIndex < gnssPositions.size()) {
                     Traj.GNSS_Sample sample = gnssPositions.get(currentGnssIndex);
                     LatLng latLng = new LatLng(sample.getLatitude(), sample.getLongitude());
@@ -332,8 +329,10 @@
                     }
                     currentGnssIndex++;
                 }
+                // 更新 PDR 标记
                 if (pdrPositions != null && currentPdrIndex < pdrPositions.size()) {
                     Traj.Pdr_Sample sample = pdrPositions.get(currentPdrIndex);
+                    // 假设 PDR 数据起点与 GNSS 数据起点一致
                     LatLng pdrStart = (gnssPositions != null && !gnssPositions.isEmpty()) ? new LatLng(gnssPositions.get(0).getLatitude(), gnssPositions.get(0).getLongitude()) : new LatLng(0, 0);
 
                     //LatLng latLng = UtilFunctions.offsetLatLng(pdrStart, sample.getX(), sample.getY());
@@ -341,7 +340,7 @@
                     LatLng latLng = UtilFunctions.calculateNewPos(pdrStart, pdrOffset);
 
 
-                    if(PressureRead != null && CurrentPressureIndex < PressureRead.size()) {
+                    if(_positionData != null && _positionData_pointer < _positionData.size()) {
                         // If not initialized, initialize
                         if (_indoorMapManager == null) {
                             _indoorMapManager = new IndoorMapManager(mMap);
@@ -349,8 +348,8 @@
                         //  Updates current location of user to show the indoor floor map (if applicable)
                         //latLng = new LatLng(55.923089201509164, -3.17426605622692); //test
                         _indoorMapManager.setCurrentLocation(latLng); //latLng
-                        float elevationVal = pdrProcessing.updateElevation(SensorManager.getAltitude(SensorManager.PRESSURE_STANDARD_ATMOSPHERE, PressureRead.get(currentGnssIndex).getPressure()));
-                        Log.d("pressure", String.format("Elevation Value: %.2f", elevationVal));
+                        float elevationVal = _positionData.get(_positionData_pointer).getMagZ();
+                        Log.d("MagZ", String.format("Elevation Value: %.2f", elevationVal));
                         // Display buttons to allow user to change floors if indoor map is visible
                         if (_indoorMapManager.getIsIndoorMapSet()) {
                             setFloorButtonVisibility(View.VISIBLE);
@@ -363,7 +362,7 @@
                             // Hide the buttons and switch used to change floor if indoor map is not visible
                             setFloorButtonVisibility(View.GONE);
                         }
-                        CurrentPressureIndex++;
+                        _positionData_pointer++;
                     }
 
 
@@ -375,13 +374,13 @@
                     }
                     currentPdrIndex++;
                 }
-                // take the average of GNSS and PDR to update the seekbar
+                // 更新进度条，取两者的平均进度（或根据实际需求修改）
                 int progress = (currentGnssIndex + currentPdrIndex) / 2;
                 progressBar.setProgress(progress);
 
                 if ((gnssPositions != null && currentGnssIndex < gnssPositions.size()) ||
                         (pdrPositions != null && currentPdrIndex < pdrPositions.size())) {
-                    playbackHandler.postDelayed(this, 500); // 0.5s update
+                    playbackHandler.postDelayed(this, 500); // 每500毫秒更新一次
                 } else {
                     pauseReplay();
                 }
@@ -390,7 +389,7 @@
         playbackHandler.post(playbackRunnable);
     }
 
-    // pause
+    // 暂停回放
     private void pauseReplay() {
         isPlaying = false;
         btnPlayPause.setText("Play");
@@ -399,17 +398,17 @@
         }
     }
 
-    // restart
+    // 重启回放：从头开始播放
     private void restartReplay() {
         pauseReplay();
         currentGnssIndex = 0;
         currentPdrIndex = 0;
-        CurrentPressureIndex = 0;
+        _positionData_pointer = 0;
         progressBar.setProgress(0);
         startReplay();
     }
 
-    // end
+    // 快进到末尾：直接显示最后一个位置
     private void goToEndReplay() {
         pauseReplay();
         if (gnssPositions != null && !gnssPositions.isEmpty()) {
@@ -444,13 +443,13 @@
         }
     }
 
-    // exit
+    // 退出回放：返回上一级界面
     private void exitReplay() {
         pauseReplay();
         getActivity().onBackPressed();
     }
 
-    // MapView Life cycle
+    // MapView 生命周期方法
     @Override
     public void onResume() {
         super.onResume();
@@ -462,11 +461,12 @@
         super.onPause();
         mapView.onPause();
     }
-    // Delete temporary files after playback is complete
+
     @Override
     public void onDestroy() {
         super.onDestroy();
         mapView.onDestroy();
+        // 播放结束后删除临时文件以节约存储空间
         if (getArguments() != null) {
             String path = getArguments().getString("trajectory_file_path");
             if (path != null) {
