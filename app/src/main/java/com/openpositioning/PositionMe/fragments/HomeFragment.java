--- conflicted
+++ resolved
@@ -10,7 +10,6 @@
 import androidx.annotation.Nullable;
 import androidx.appcompat.app.AppCompatActivity;
 import androidx.fragment.app.Fragment;
-import androidx.navigation.NavController;
 import androidx.navigation.NavDirections;
 import androidx.navigation.Navigation;
 import androidx.preference.PreferenceManager;
@@ -136,13 +135,6 @@
             }
         });
 
-<<<<<<< HEAD
-        // 为新增的 WiFi 定位按钮设置点击事件
-        view.findViewById(R.id.wifiPositioningButton).setOnClickListener(v -> {
-            NavController navController = Navigation.findNavController(view);
-            navController.navigate(R.id.action_homeFragment_to_wifiPositioningFragment);
-        });
-=======
         // NEW: Set up WiFi Positioning button to open WifiFragment
         Button wifiPositioning = getView().findViewById(R.id.wifiPositioningButton);
         wifiPositioning.setOnClickListener(v -> {
@@ -159,6 +151,5 @@
             }
         });
 
->>>>>>> b5a9cecd
     }
 }